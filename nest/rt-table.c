/*
 *	BIRD -- Routing Tables
 *
 *	(c) 1998--2000 Martin Mares <mj@ucw.cz>
 *
 *	Can be freely distributed and used under the terms of the GNU GPL.
 */

/**
 * DOC: Routing tables
 *
 * Routing tables are probably the most important structures BIRD uses. They
 * hold all the information about known networks, the associated routes and
 * their attributes.
 *
 * There are multiple routing tables (a primary one together with any
 * number of secondary ones if requested by the configuration). Each table
 * is basically a FIB containing entries describing the individual
 * destination networks. For each network (represented by structure &net),
 * there is a one-way linked list of route entries (&rte), the first entry
 * on the list being the best one (i.e., the one we currently use
 * for routing), the order of the other ones is undetermined.
 *
 * The &rte contains information specific to the route (preference, protocol
 * metrics, time of last modification etc.) and a pointer to a &rta structure
 * (see the route attribute module for a precise explanation) holding the
 * remaining route attributes which are expected to be shared by multiple
 * routes in order to conserve memory.
 */

#undef LOCAL_DEBUG

#include "nest/bird.h"
#include "nest/route.h"
#include "nest/protocol.h"
#include "nest/cli.h"
#include "nest/iface.h"
#include "lib/resource.h"
#include "lib/event.h"
#include "lib/string.h"
#include "conf/conf.h"
#include "filter/filter.h"
#include "lib/string.h"
#include "lib/alloca.h"

pool *rt_table_pool;

static slab *rte_slab;
static linpool *rte_update_pool;

static list routing_tables;

static void rt_format_via(rte *e, byte *via);
static void rt_free_hostcache(rtable *tab);
static void rt_notify_hostcache(rtable *tab, net *net);
static void rt_update_hostcache(rtable *tab);
static void rt_next_hop_update(rtable *tab);

static inline void rt_schedule_gc(rtable *tab);

/* Like fib_route(), but skips empty net entries */
static net *
net_route(rtable *tab, ip_addr a, int len)
{
  ip_addr a0;
  net *n;

  if (tab->fib.addr_type != RT_IP)
    return NULL;

  while (len >= 0)
    {
      a0 = ipa_and(a, ipa_mkmask(len));
      n = fib_find(&tab->fib, &a0, len);
      if (n && rte_is_valid(n->routes))
	return n;
      len--;
    }
  return NULL;
}

static void
rte_init(struct fib_node *N)
{
  net *n = (net *) N;

  N->flags = 0;
  n->routes = NULL;
}

/**
 * rte_find - find a route
 * @net: network node
 * @p: protocol
 *
 * The rte_find() function returns a route for destination @net
 * which belongs has been defined by protocol @p.
 */
rte *
rte_find(net *net, struct proto *p)
{
  rte *e = net->routes;

  while (e && e->attrs->proto != p)
    e = e->next;
  return e;
}

/**
 * rte_get_temp - get a temporary &rte
 * @a: attributes to assign to the new route (a &rta; in case it's
 * un-cached, rte_update() will create a cached copy automatically)
 *
 * Create a temporary &rte and bind it with the attributes @a.
 * Also set route preference to the default preference set for
 * the protocol.
 */
rte *
rte_get_temp(rta *a)
{
  rte *e = sl_alloc(rte_slab);

  e->attrs = a;
  e->flags = 0;
  e->pref = a->proto->preference;
  return e;
}

rte *
rte_do_cow(rte *r)
{
  rte *e = sl_alloc(rte_slab);

  memcpy(e, r, sizeof(rte));
  e->attrs = rta_clone(r->attrs);
  e->flags = 0;
  return e;
}

static int				/* Actually better or at least as good as */
rte_better(rte *new, rte *old)
{
  int (*better)(rte *, rte *);

  if (!rte_is_valid(old))
    return 1;
  if (!rte_is_valid(new))
    return 0;

  if (new->pref > old->pref)
    return 1;
  if (new->pref < old->pref)
    return 0;
  if (new->attrs->proto->proto != old->attrs->proto->proto)
    {
      /*
       *  If the user has configured protocol preferences, so that two different protocols
       *  have the same preference, try to break the tie by comparing addresses. Not too
       *  useful, but keeps the ordering of routes unambiguous.
       */
      return new->attrs->proto->proto > old->attrs->proto->proto;
    }
  if (better = new->attrs->proto->rte_better)
    return better(new, old);
  return 0;
}

static void
rte_trace(struct proto *p, rte *e, int dir, char *msg)
{
  byte via[STD_ADDRESS_P_LENGTH+32];

  rt_format_via(e, via);
  log(L_TRACE "%s %c %s %F %s", p->name, dir, msg, &e->net->n, via);
}

static inline void
rte_trace_in(unsigned int flag, struct proto *p, rte *e, char *msg)
{
  if (p->debug & flag)
    rte_trace(p, e, '>', msg);
}

static inline void
rte_trace_out(unsigned int flag, struct proto *p, rte *e, char *msg)
{
  if (p->debug & flag)
    rte_trace(p, e, '<', msg);
}

static rte *
export_filter(struct announce_hook *ah, rte *rt0, rte **rt_free, ea_list **tmpa, int silent)
{
  struct proto *p = ah->proto;
  struct filter *filter = ah->out_filter;
  struct proto_stats *stats = ah->stats;
  ea_list *tmpb = NULL;
  rte *rt;
  int v;

  rt = rt0;
  *rt_free = NULL;

  /* If called does not care for eattrs, we prepare one internally */
  if (!tmpa)
    {
      struct proto *src = rt->attrs->proto;
      tmpb = src->make_tmp_attrs ? src->make_tmp_attrs(rt, rte_update_pool) : NULL;
      tmpa = &tmpb;
    }

  v = p->import_control ? p->import_control(p, &rt, tmpa, rte_update_pool) : 0;
  if (v < 0)
    {
      if (silent)
	goto reject;

      stats->exp_updates_rejected++;
      rte_trace_out(D_FILTERS, p, rt, "rejected by protocol");
      goto reject;
    }
  if (v > 0)
    {
      if (!silent)
	rte_trace_out(D_FILTERS, p, rt, "forced accept by protocol");
      goto accept;
    }

  v = filter && ((filter == FILTER_REJECT) ||
		 (f_run(filter, &rt, tmpa, rte_update_pool, FF_FORCE_TMPATTR) > F_ACCEPT));
  if (v)
    {
      if (silent)
	goto reject;

      stats->exp_updates_filtered++;
      rte_trace_out(D_FILTERS, p, rt, "filtered out");
      goto reject;
    }

 accept:
  if (rt != rt0)
    *rt_free = rt;
  return rt;

 reject:
  /* Discard temporary rte */
  if (rt != rt0)
    rte_free(rt);
  return NULL;
}

static void
do_rt_notify(struct announce_hook *ah, net *net, rte *new, rte *old, ea_list *tmpa, int refeed)
{
  struct proto *p = ah->proto;
  struct proto_stats *stats = ah->stats;


  /*
   * First, apply export limit.
   *
   * Export route limits has several problems. Because exp_routes
   * counter is reset before refeed, we don't really know whether
   * limit is breached and whether the update is new or not. Therefore
   * the number of really exported routes may exceed the limit
   * temporarily (routes exported before and new routes in refeed).
   *
   * Minor advantage is that if the limit is decreased and refeed is
   * requested, the number of exported routes really decrease.
   *
   * Second problem is that with export limits, we don't know whether
   * old was really exported (it might be blocked by limit). When a
   * withdraw is exported, we announce it even when the previous
   * update was blocked. This is not a big issue, but the same problem
   * is in updating exp_routes counter. Therefore, to be consistent in
   * increases and decreases of exp_routes, we count exported routes
   * regardless of blocking by limits.
   *
   * Similar problem is in handling updates - when a new route is
   * received and blocking is active, the route would be blocked, but
   * when an update for the route will be received later, the update
   * would be propagated (as old != NULL). Therefore, we have to block
   * also non-new updates (contrary to import blocking).
   */

  struct proto_limit *l = ah->out_limit;
  if (l && new)
    {
      if ((!old || refeed) && (stats->exp_routes >= l->limit))
	proto_notify_limit(ah, l, stats->exp_routes);

      if (l->state == PLS_BLOCKED)
	{
	  stats->exp_routes++;	/* see note above */
	  stats->exp_updates_rejected++;
	  rte_trace_out(D_FILTERS, p, new, "rejected [limit]");
	  new = NULL;

	  if (!old)
	    return;
	}
    }


  if (new)
    stats->exp_updates_accepted++;
  else
    stats->exp_withdraws_accepted++;

  /* Hack: We do not decrease exp_routes during refeed, we instead
     reset exp_routes at the start of refeed. */
  if (new)
    stats->exp_routes++;
  if (old && !refeed)
    stats->exp_routes--;

  if (p->debug & D_ROUTES)
    {
      if (new && old)
	rte_trace_out(D_ROUTES, p, new, "replaced");
      else if (new)
	rte_trace_out(D_ROUTES, p, new, "added");
      else if (old)
	rte_trace_out(D_ROUTES, p, old, "removed");
    }
  if (!new)
    p->rt_notify(p, ah->table, net, NULL, old, NULL);
  else if (tmpa)
    {
      ea_list *t = tmpa;
      while (t->next)
	t = t->next;
      t->next = new->attrs->eattrs;
      p->rt_notify(p, ah->table, net, new, old, tmpa);
      t->next = NULL;
    }
  else
    p->rt_notify(p, ah->table, net, new, old, new->attrs->eattrs);
}

static void
rt_notify_basic(struct announce_hook *ah, net *net, rte *new, rte *old, ea_list *tmpa, int refeed)
{
  // struct proto *p = ah->proto;
  struct proto_stats *stats = ah->stats;

  rte *new_free = NULL;
  rte *old_free = NULL;

  if (new)
    stats->exp_updates_received++;
  else
    stats->exp_withdraws_received++;

  /*
   * This is a tricky part - we don't know whether route 'old' was
   * exported to protocol 'p' or was filtered by the export filter.
   * We try to run the export filter to know this to have a correct
   * value in 'old' argument of rte_update (and proper filter value)
   *
   * FIXME - this is broken because 'configure soft' may change
   * filters but keep routes. Refeed is expected to be called after
   * change of the filters and with old == new, therefore we do not
   * even try to run the filter on an old route, This may lead to 
   * 'spurious withdraws' but ensure that there are no 'missing
   * withdraws'.
   *
   * This is not completely safe as there is a window between
   * reconfiguration and the end of refeed - if a newly filtered
   * route disappears during this period, proper withdraw is not
   * sent (because old would be also filtered) and the route is
   * not refeeded (because it disappeared before that).
   */

  if (new)
    new = export_filter(ah, new, &new_free, &tmpa, 0);

  if (old && !refeed)
    old = export_filter(ah, old, &old_free, NULL, 1);

  /* FIXME - This is broken because of incorrect 'old' value (see above) */
  if (!new && !old)
    return;

  do_rt_notify(ah, net, new, old, tmpa, refeed);

  /* Discard temporary rte's */
  if (new_free)
    rte_free(new_free);
  if (old_free)
    rte_free(old_free);
}

static void
rt_notify_accepted(struct announce_hook *ah, net *net, rte *new_changed, rte *old_changed, rte *before_old,
		   ea_list *tmpa, int feed)
{
  // struct proto *p = ah->proto;
  struct proto_stats *stats = ah->stats;

  rte *new_best = NULL;
  rte *old_best = NULL;
  rte *new_free = NULL;
  rte *old_free = NULL;
  rte *r;

  /* Used to track whether we met old_changed position. If before_old is NULL
     old_changed was the first and we met it implicitly before current best route. */
  int old_meet = old_changed && !before_old;

  /* Note that before_old is either NULL or valid (not rejected) route.
     If old_changed is valid, before_old have to be too. If old changed route
     was not valid, caller must use NULL for both old_changed and before_old. */

  if (new_changed)
    stats->exp_updates_received++;
  else
    stats->exp_withdraws_received++;

  /* First, find the new_best route - first accepted by filters */
  for (r=net->routes; rte_is_valid(r); r=r->next)
    {
      if (new_best = export_filter(ah, r, &new_free, &tmpa, 0))
	break;

      /* Note if we walked around the position of old_changed route */
      if (r == before_old)
	old_meet = 1;
    }

  /* 
   * Second, handle the feed case. That means we do not care for
   * old_best. It is NULL for feed, and the new_best for refeed. 
   * For refeed, there is a hack similar to one in rt_notify_basic()
   * to ensure withdraws in case of changed filters
   */
  if (feed)
    {
      if (feed == 2)	/* refeed */
	old_best = new_best ? new_best :
	  (rte_is_valid(net->routes) ? net->routes : NULL);
      else
	old_best = NULL;

      if (!new_best && !old_best)
	return;

      goto found;
    }

  /*
   * Now, we find the old_best route. Generally, it is the same as the
   * new_best, unless new_best is the same as new_changed or
   * old_changed is accepted before new_best.
   *
   * There are four cases:
   *
   * - We would find and accept old_changed before new_best, therefore
   *   old_changed is old_best. In remaining cases we suppose this
   *   is not true.
   *
   * - We found no new_best, therefore there is also no old_best and
   *   we ignore this withdraw.
   *
   * - We found new_best different than new_changed, therefore
   *   old_best is the same as new_best and we ignore this update.
   *
   * - We found new_best the same as new_changed, therefore it cannot
   *   be old_best and we have to continue search for old_best.
   */

  /* First case */
  if (old_meet)
    if (old_best = export_filter(ah, old_changed, &old_free, NULL, 1))
      goto found;

  /* Second case */
  if (!new_best)
    return;

  /* Third case, we use r instead of new_best, because export_filter() could change it */
  if (r != new_changed)
    {
      if (new_free)
	rte_free(new_free);
      return;
    }

  /* Fourth case */
  for (r=r->next; rte_is_valid(r); r=r->next)
    {
      if (old_best = export_filter(ah, r, &old_free, NULL, 1))
	goto found;

      if (r == before_old)
	if (old_best = export_filter(ah, old_changed, &old_free, NULL, 1))
	  goto found;
    }

  /* Implicitly, old_best is NULL and new_best is non-NULL */

 found:
  do_rt_notify(ah, net, new_best, old_best, tmpa, (feed == 2));

  /* Discard temporary rte's */
  if (new_free)
    rte_free(new_free);
  if (old_free)
    rte_free(old_free);
}

/**
 * rte_announce - announce a routing table change
 * @tab: table the route has been added to
 * @type: type of route announcement (RA_OPTIMAL or RA_ANY)
 * @net: network in question
 * @new: the new route to be announced
 * @old: the previous route for the same network
 * @tmpa: a list of temporary attributes belonging to the new route
 *
 * This function gets a routing table update and announces it
 * to all protocols that acccepts given type of route announcement
 * and are connected to the same table by their announcement hooks.
 *
 * Route announcement of type RA_OPTIMAL si generated when optimal
 * route (in routing table @tab) changes. In that case @old stores the
 * old optimal route.
 *
 * Route announcement of type RA_ANY si generated when any route (in
 * routing table @tab) changes In that case @old stores the old route
 * from the same protocol.
 *
 * For each appropriate protocol, we first call its import_control()
 * hook which performs basic checks on the route (each protocol has a
 * right to veto or force accept of the route before any filter is
 * asked) and adds default values of attributes specific to the new
 * protocol (metrics, tags etc.).  Then it consults the protocol's
 * export filter and if it accepts the route, the rt_notify() hook of
 * the protocol gets called.
 */
static void
rte_announce(rtable *tab, unsigned type, net *net, rte *new, rte *old, rte *before_old, ea_list *tmpa)
{
  if (!rte_is_valid(old))
    old = before_old = NULL;

  if (!rte_is_valid(new))
    new = NULL;

  if (!old && !new)
    return;

  if (type == RA_OPTIMAL)
    {
      if (new)
	new->attrs->proto->stats.pref_routes++;
      if (old)
	old->attrs->proto->stats.pref_routes--;

      if (tab->hostcache)
	rt_notify_hostcache(tab, net);
    }

  struct announce_hook *a;
  WALK_LIST(a, tab->hooks)
    {
      ASSERT(a->proto->core_state == FS_HAPPY || a->proto->core_state == FS_FEEDING);
      if (a->proto->accept_ra_types == type)
	if (type == RA_ACCEPTED)
	  rt_notify_accepted(a, net, new, old, before_old, tmpa, 0);
	else
	  rt_notify_basic(a, net, new, old, tmpa, 0);
    }
}

static inline int
rte_validate(rte *e)
{
  int c;
  net *n = e->net;

  // XXXX: Do not bother checking non-IP routes at the moment
  if (n->n.addr_type != RT_IP)
    return 1;

  if ((n->n.pxlen > BITS_PER_IP_ADDRESS) || !ip_is_prefix(*FPREFIX_IP(&n->n),n->n.pxlen))
    {
      log(L_WARN "Ignoring bogus prefix %F received via %s",
	  &n->n, e->sender->proto->name);
      return 0;
    }

  c = ipa_classify_net(*FPREFIX_IP(&n->n));
  if ((c < 0) || !(c & IADDR_HOST) || ((c & IADDR_SCOPE_MASK) <= SCOPE_LINK))
    {
      log(L_WARN "Ignoring bogus route %F received via %s",
	  &n->n, e->sender->proto->name);
      return 0;
    }

  return 1;
}

/**
 * rte_free - delete a &rte
 * @e: &rte to be deleted
 *
 * rte_free() deletes the given &rte from the routing table it's linked to.
 */
void
rte_free(rte *e)
{
  if (e->attrs->aflags & RTAF_CACHED)
    rta_free(e->attrs);
  sl_free(rte_slab, e);
}

static inline void
rte_free_quick(rte *e)
{
  rta_free(e->attrs);
  sl_free(rte_slab, e);
}

static int
rte_same(rte *x, rte *y)
{
  return
    x->attrs == y->attrs &&
    x->flags == y->flags &&
    x->pflags == y->pflags &&
    x->pref == y->pref &&
    (!x->attrs->proto->rte_same || x->attrs->proto->rte_same(x, y));
}

static inline int rte_is_ok(rte *e) { return e && !rte_is_filtered(e); }

static void
rte_recalculate(struct announce_hook *ah, net *net, rte *new, ea_list *tmpa, struct proto *src)
{
  struct proto *p = ah->proto;
  struct rtable *table = ah->table;
  struct proto_stats *stats = ah->stats;
  rte *before_old = NULL;
  rte *old_best = net->routes;
  rte *old = NULL;
  rte **k;

  k = &net->routes;			/* Find and remove original route from the same protocol */
  while (old = *k)
    {
      if (old->attrs->proto == src)
	{
	  /* If there is the same route in the routing table but from
	   * a different sender, then there are two paths from the
	   * source protocol to this routing table through transparent
	   * pipes, which is not allowed.
	   *
	   * We log that and ignore the route. If it is withdraw, we
	   * ignore it completely (there might be 'spurious withdraws',
	   * see FIXME in do_rte_announce())
	   */
	  if (old->sender->proto != p)
	    {
	      if (new)
		{
		  log(L_ERR "Pipe collision detected when sending %F to table %s",
		      &net->n, table->name);
		  rte_free_quick(new);
		}
	      return;
	    }

	  if (new && rte_same(old, new))
	    {
	      /* No changes, ignore the new route */

	      if (!rte_is_filtered(new))
		{
		  stats->imp_updates_ignored++;
		  rte_trace_in(D_ROUTES, p, new, "ignored");
		}

	      rte_free_quick(new);
#ifdef CONFIG_RIP
	      /* lastmod is used internally by RIP as the last time
		 when the route was received. */
	      if ((src->proto == &proto_rip) ||
		  (src->proto == &proto_ripng))
		old->lastmod = now;
#endif
	      return;
	    }
	  *k = old->next;
	  break;
	}
      k = &old->next;
      before_old = old;
    }

  if (!old)
    before_old = NULL;

  if (!old && !new)
    {
      stats->imp_withdraws_ignored++;
      return;
    }

  struct proto_limit *l = ah->in_limit;
  if (l && !old && new)
    {
      u32 all_routes = stats->imp_routes + stats->filt_routes;

      if (all_routes >= l->limit)
	proto_notify_limit(ah, l, all_routes);

      if (l->state == PLS_BLOCKED)
	{
	  stats->imp_updates_ignored++;
	  rte_trace_in(D_FILTERS, p, new, "ignored [limit]");
	  rte_free_quick(new);
	  return;
	}
    }

  int new_ok = rte_is_ok(new);
  int old_ok = rte_is_ok(old);

  if (new_ok)
    stats->imp_updates_accepted++;
  else if (old_ok)
    stats->imp_withdraws_accepted++;
  else
    stats->imp_withdraws_ignored++;

  if (new)
    rte_is_filtered(new) ? stats->filt_routes++ : stats->imp_routes++;
  if (old)
    rte_is_filtered(old) ? stats->filt_routes-- : stats->imp_routes--;

  if (table->config->sorted)
    {
      /* If routes are sorted, just insert new route to appropriate position */
      if (new)
	{
	  if (before_old && !rte_better(new, before_old))
	    k = &before_old->next;
	  else
	    k = &net->routes;

	  for (; *k; k=&(*k)->next)
	    if (rte_better(new, *k))
	      break;

	  new->next = *k;
	  *k = new;
	}
    }
  else
    {
      /* If routes are not sorted, find the best route and move it on
	 the first position. There are several optimized cases. */

      if (src->rte_recalculate && src->rte_recalculate(table, net, new, old, old_best))
	goto do_recalculate;

      if (new && rte_better(new, old_best))
	{
	  /* The first case - the new route is cleary optimal,
	     we link it at the first position */

	  new->next = net->routes;
	  net->routes = new;
	}
      else if (old == old_best)
	{
	  /* The second case - the old best route disappeared, we add the
	     new route (if we have any) to the list (we don't care about
	     position) and then we elect the new optimal route and relink
	     that route at the first position and announce it. New optimal
	     route might be NULL if there is no more routes */

	do_recalculate:
	  /* Add the new route to the list */
	  if (new)
	    {
	      new->next = net->routes;
	      net->routes = new;
	    }

	  /* Find a new optimal route (if there is any) */
	  if (net->routes)
	    {
	      rte **bp = &net->routes;
	      for (k=&(*bp)->next; *k; k=&(*k)->next)
		if (rte_better(*k, *bp))
		  bp = k;

	      /* And relink it */
	      rte *best = *bp;
	      *bp = best->next;
	      best->next = net->routes;
	      net->routes = best;
	    }
	}
      else if (new)
	{
	  /* The third case - the new route is not better than the old
	     best route (therefore old_best != NULL) and the old best
	     route was not removed (therefore old_best == net->routes).
	     We just link the new route after the old best route. */

	  ASSERT(net->routes != NULL);
	  new->next = net->routes->next;
	  net->routes->next = new;
	}
      /* The fourth (empty) case - suboptimal route was removed, nothing to do */
    }

  if (new)
    new->lastmod = now;

  /* Log the route change */
  if (p->debug & D_ROUTES)
    {
      if (new_ok)
	rte_trace(p, new, '>', new == net->routes ? "added [best]" : "added");
      else if (old_ok)
	{
	  if (old != old_best)
	    rte_trace(p, old, '>', "removed");
	  else if (rte_is_ok(net->routes))
	    rte_trace(p, old, '>', "removed [replaced]");
	  else
	    rte_trace(p, old, '>', "removed [sole]");
	}
    }

  /* Propagate the route change */
  rte_announce(table, RA_ANY, net, new, old, NULL, tmpa);
  if (net->routes != old_best)
    rte_announce(table, RA_OPTIMAL, net, net->routes, old_best, NULL, tmpa);
  if (table->config->sorted)
    rte_announce(table, RA_ACCEPTED, net, new, old, before_old, tmpa);

  if (!net->routes &&
      (table->gc_counter++ >= table->config->gc_max_ops) &&
      (table->gc_time + table->config->gc_min_time <= now))
    rt_schedule_gc(table);

  if (old_ok && p->rte_remove)
    p->rte_remove(net, old);
  if (new_ok && p->rte_insert)
    p->rte_insert(net, new);

  if (old)
    rte_free_quick(old);
}

static int rte_update_nest_cnt;		/* Nesting counter to allow recursive updates */

static inline void
rte_update_lock(void)
{
  rte_update_nest_cnt++;
}

static inline void
rte_update_unlock(void)
{
  if (!--rte_update_nest_cnt)
    lp_flush(rte_update_pool);
}

/**
 * rte_update - enter a new update to a routing table
 * @table: table to be updated
 * @ah: pointer to table announce hook
 * @net: network node
 * @p: protocol submitting the update
 * @src: protocol originating the update
 * @new: a &rte representing the new route or %NULL for route removal.
 *
 * This function is called by the routing protocols whenever they discover
 * a new route or wish to update/remove an existing route. The right announcement
 * sequence is to build route attributes first (either un-cached with @aflags set
 * to zero or a cached one using rta_lookup(); in this case please note that
 * you need to increase the use count of the attributes yourself by calling
 * rta_clone()), call rte_get_temp() to obtain a temporary &rte, fill in all
 * the appropriate data and finally submit the new &rte by calling rte_update().
 *
 * @src specifies the protocol that originally created the route and the meaning
 * of protocol-dependent data of @new. If @new is not %NULL, @src have to be the
 * same value as @new->attrs->proto. @p specifies the protocol that called
 * rte_update(). In most cases it is the same protocol as @src. rte_update()
 * stores @p in @new->sender;
 *
 * When rte_update() gets any route, it automatically validates it (checks,
 * whether the network and next hop address are valid IP addresses and also
 * whether a normal routing protocol doesn't try to smuggle a host or link
 * scope route to the table), converts all protocol dependent attributes stored
 * in the &rte to temporary extended attributes, consults import filters of the
 * protocol to see if the route should be accepted and/or its attributes modified,
 * stores the temporary attributes back to the &rte.
 *
 * Now, having a "public" version of the route, we
 * automatically find any old route defined by the protocol @src
 * for network @n, replace it by the new one (or removing it if @new is %NULL),
 * recalculate the optimal route for this destination and finally broadcast
 * the change (if any) to all routing protocols by calling rte_announce().
 *
 * All memory used for attribute lists and other temporary allocations is taken
 * from a special linear pool @rte_update_pool and freed when rte_update()
 * finishes.
 */

void
rte_update2(struct announce_hook *ah, net *net, rte *new, struct proto *src)
{
  struct proto *p = ah->proto;
  struct proto_stats *stats = ah->stats;
  struct filter *filter = ah->in_filter;
  ea_list *tmpa = NULL;

  rte_update_lock();
  if (new)
    {
      new->sender = ah;

      stats->imp_updates_received++;
      if (!rte_validate(new))
	{
	  rte_trace_in(D_FILTERS, p, new, "invalid");
	  stats->imp_updates_invalid++;
	  goto drop;
	}

      if (filter == FILTER_REJECT)
	{
	  stats->imp_updates_filtered++;
	  rte_trace_in(D_FILTERS, p, new, "filtered out");

	  if (! ah->in_keep_filtered)
	    goto drop;

	  /* new is a private copy, i could modify it */
	  new->flags |= REF_FILTERED;
	}
      else
	{
	  if (src->make_tmp_attrs)
	    tmpa = src->make_tmp_attrs(new, rte_update_pool);
	  if (filter && (filter != FILTER_REJECT))
	    {
	      ea_list *old_tmpa = tmpa;
	      int fr = f_run(filter, &new, &tmpa, rte_update_pool, 0);
	      if (fr > F_ACCEPT)
		{
		  stats->imp_updates_filtered++;
		  rte_trace_in(D_FILTERS, p, new, "filtered out");

		  if (! ah->in_keep_filtered)
		    goto drop;

		  new->flags |= REF_FILTERED;
		}
	      if (tmpa != old_tmpa && src->store_tmp_attrs)
		src->store_tmp_attrs(new, tmpa);
	    }
	}

      if (!(new->attrs->aflags & RTAF_CACHED)) /* Need to copy attributes */
	new->attrs = rta_lookup(new->attrs);
      new->flags |= REF_COW;
    }
  else
    stats->imp_withdraws_received++;

  rte_recalculate(ah, net, new, tmpa, src);
  rte_update_unlock();
  return;

drop:
  rte_free(new);
  rte_recalculate(ah, net, NULL, NULL, src);
  rte_update_unlock();
}

/* Independent call to rte_announce(), used from next hop
   recalculation, outside of rte_update(). new must be non-NULL */
static inline void 
rte_announce_i(rtable *tab, unsigned type, net *n, rte *new, rte *old)
{
  struct proto *src;
  ea_list *tmpa;

  rte_update_lock();
  src = new->attrs->proto;
  tmpa = src->make_tmp_attrs ? src->make_tmp_attrs(new, rte_update_pool) : NULL;
  rte_announce(tab, type, n, new, old, NULL, tmpa);
  rte_update_unlock();
}

void
rte_discard(rtable *t, rte *old)	/* Non-filtered route deletion, used during garbage collection */
{
  rte_update_lock();
  rte_recalculate(old->sender, old->net, NULL, NULL, old->attrs->proto);
  rte_update_unlock();
}

/**
 * rte_dump - dump a route
 * @e: &rte to be dumped
 *
 * This functions dumps contents of a &rte to debug output.
 */
void
rte_dump(rte *e)
{
  net *n = e->net;
  debug("%-1I/%2d ", n->n.prefix, n->n.pxlen);
  debug("KF=%02x PF=%02x pref=%d lm=%d ", n->n.flags, e->pflags, e->pref, now-e->lastmod);
  rta_dump(e->attrs);
  if (e->attrs->proto->proto->dump_attrs)
    e->attrs->proto->proto->dump_attrs(e);
  debug("\n");
}

/**
 * rt_dump - dump a routing table
 * @t: routing table to be dumped
 *
 * This function dumps contents of a given routing table to debug output.
 */
void
rt_dump(rtable *t)
{
  rte *e;
  net *n;
  struct announce_hook *a;

  debug("Dump of routing table <%s>:%d\n", t->name, t->fib.addr_type);
#ifdef DEBUGGING
  fib_check(&t->fib);
#endif
  FIB_WALK(&t->fib, fn)
    {
      n = (net *) fn;
      for(e=n->routes; e; e=e->next)
	rte_dump(e);
    }
  FIB_WALK_END;
  WALK_LIST(a, t->hooks)
    debug("\tAnnounces routes to protocol %s\n", a->proto->name);
  debug("\n");
}

/**
 * rt_dump_all - dump all routing tables
 *
 * This function dumps contents of all routing tables to debug output.
 */
void
rt_dump_all(void)
{
  rtable *t;

  WALK_LIST(t, routing_tables)
    rt_dump(t);
}

static inline void
rt_schedule_gc(rtable *tab)
{
  if (tab->gc_scheduled)
    return;

  tab->gc_scheduled = 1;
  ev_schedule(tab->rt_event);
}

static inline void
rt_schedule_hcu(rtable *tab)
{
  if (tab->hcu_scheduled)
    return;

  tab->hcu_scheduled = 1;
  ev_schedule(tab->rt_event);
}

static inline void
rt_schedule_nhu(rtable *tab)
{
  if (tab->nhu_state == 0)
    ev_schedule(tab->rt_event);

  /* state change 0->1, 2->3 */
  tab->nhu_state |= 1;
}

static void
rt_prune_nets(rtable *tab)
{
  struct fib_iterator fit;
  int ncnt = 0, ndel = 0;

#ifdef DEBUGGING
  fib_check(&tab->fib);
#endif

  FIB_ITERATE_INIT(&fit, &tab->fib);
again:
  FIB_ITERATE_START(&tab->fib, &fit, f)
    {
      net *n = (net *) f;
      ncnt++;
      if (!n->routes)		/* Orphaned FIB entry */
	{
	  FIB_ITERATE_PUT(&fit, f);
	  fib_delete(&tab->fib, f);
	  ndel++;
	  goto again;
	}
    }
  FIB_ITERATE_END(f);
  DBG("Pruned %d of %d networks\n", ndel, ncnt);

  tab->gc_counter = 0;
  tab->gc_time = now;
  tab->gc_scheduled = 0;
}

static void
rt_event(void *ptr)
{
  rtable *tab = ptr;

  if (tab->hcu_scheduled)
    rt_update_hostcache(tab);

  if (tab->nhu_state)
    rt_next_hop_update(tab);

  if (tab->gc_scheduled)
    rt_prune_nets(tab);
}

/**
 * rt_addrsize - returns (host format) size of address of given type
 * @addr_type: address type
 *
 * Returns sizeof() appropriate structure or sizeof(ip_addr) if
 * address type is unknown
 *
 */
int
rt_addrsize(int addr_type)
{
  switch (addr_type)
  {
#ifdef MPLS_VPN
    case RT_VPNV4:
      return sizeof(vpn4_addr);
    case RT_VPNV6:
      return sizeof(vpn6_addr);
#endif
    case RT_IPV4:
      // XXXX
      return sizeof(ip6_addr);
    case RT_IPV6:
      return sizeof(ip6_addr);
  }

  return sizeof(ip_addr);
}


/**
 * rt_setup - initialize routing table
 *
 * This function is called to set up rtable (hooks, lists, fib, ..)
 */
void
rt_setup(pool *p, rtable *t, char *name, struct rtable_config *cf)
{
  fib_hash_func f;

  bzero(t, sizeof(*t));
  t->addr_type = cf ? cf->addr_type : RT_IP;
  /* Select hashing function depending on table type */
  switch (t->addr_type)
  {
    case RT_IP:
      f = ip_hash;
      break;

#ifdef XXXX
    case RT_VPN:
      f = vpn_hash;
      break;
#endif

    default:
      f = ip_hash;
      break;
  }

  fib2_init(&t->fib, p, sizeof(net), t->addr_type, rt_addrsize(t->addr_type), 0, rte_init, f);
  t->name = name;
  t->config = cf;
  init_list(&t->hooks);
  if (cf)
    {
      t->rt_event = ev_new(p);
      t->rt_event->hook = rt_event;
      t->rt_event->data = t;
      t->gc_time = now;
    }
}

/**
 * rt_init - initialize routing tables
 *
 * This function is called during BIRD startup. It initializes the
 * routing table module.
 */
void
rt_init(void)
{
  rta_init();
  rt_table_pool = rp_new(&root_pool, "Routing tables");
  rte_update_pool = lp_new(rt_table_pool, 4080);
  rte_slab = sl_new(rt_table_pool, sizeof(rte));
  init_list(&routing_tables);
}


/* Called from proto_schedule_flush_loop() only,
   ensuring that all prune states are zero */
void
rt_schedule_prune_all(void)
{
  rtable *t;

  WALK_LIST(t, routing_tables)
    t->prune_state = 1;
}

static inline int
rt_prune_step(rtable *tab, int *max_feed)
{
  struct fib_iterator *fit = &tab->prune_fit;

  DBG("Pruning route table %s\n", tab->name);
#ifdef DEBUGGING
  fib_check(&tab->fib);
#endif

  if (tab->prune_state == 0)
    return 1;

  if (tab->prune_state == 1)
    {
      FIB_ITERATE_INIT(fit, &tab->fib);
      tab->prune_state = 2;
    }

again:
  FIB_ITERATE_START(&tab->fib, fit, fn)
    {
      net *n = (net *) fn;
      rte *e;

    rescan:
      for (e=n->routes; e; e=e->next)
	if (e->sender->proto->core_state != FS_HAPPY &&
	    e->sender->proto->core_state != FS_FEEDING)
	  {
	    if (*max_feed <= 0)
	      {
		FIB_ITERATE_PUT(fit, fn);
		return 0;
	      }

	    rte_discard(tab, e);
	    (*max_feed)--;

	    goto rescan;
	  }
      if (!n->routes)		/* Orphaned FIB entry */
	{
	  FIB_ITERATE_PUT(fit, fn);
	  fib_delete(&tab->fib, fn);
	  goto again;
	}
    }
  FIB_ITERATE_END(fn);

#ifdef DEBUGGING
  fib_check(&tab->fib);
#endif

  tab->prune_state = 0;
  return 1;
}

/**
 * rt_prune_loop - prune routing tables
 * @tab: routing table to be pruned
 *
 * The prune loop scans routing tables and removes routes belonging to
 * inactive protocols and also stale network entries. Returns 1 when
 * all such routes are pruned. It is a part of the protocol flushing
 * loop.
 */
int
rt_prune_loop(void)
{
  rtable *t;
  int max_feed = 512;

  WALK_LIST(t, routing_tables)
    if (! rt_prune_step(t, &max_feed))
      return 0;

  return 1;
}

void
rt_preconfig(struct config *c)
{
  struct symbol *s = cf_find_symbol("master");

  init_list(&c->tables);
  c->master_rtc = rt_new_table(s, RT_IP);
}


/* 
 * Some functions for handing internal next hop updates
 * triggered by rt_schedule_nhu().
 */

static inline int
rta_next_hop_outdated(rta *a)
{
  struct hostentry *he = a->hostentry;

  if (!he)
    return 0;

  if (!he->src)
    return a->dest != RTD_UNREACHABLE;

  return (a->iface != he->src->iface) || !ipa_equal(a->gw, he->gw) ||
    (a->dest != he->dest) || (a->igp_metric != he->igp_metric) ||
    !mpnh_same(a->nexthops, he->src->nexthops);
}

static inline void
rta_apply_hostentry(rta *a, struct hostentry *he)
{
  a->hostentry = he;
  a->iface = he->src ? he->src->iface : NULL;
  a->gw = he->gw;
  a->dest = he->dest;
  a->igp_metric = he->igp_metric;
  a->nexthops = he->src ? he->src->nexthops : NULL;
}

static inline rte *
rt_next_hop_update_rte(rtable *tab, rte *old)
{
  rta a;
  memcpy(&a, old->attrs, sizeof(rta));
  rta_apply_hostentry(&a, old->attrs->hostentry);
  a.aflags = 0;

  rte *e = sl_alloc(rte_slab);
  memcpy(e, old, sizeof(rte));
  e->attrs = rta_lookup(&a);

  return e;
}

static inline int
rt_next_hop_update_net(rtable *tab, net *n)
{
  rte **k, *e, *new, *old_best, **new_best;
  int count = 0;
  int free_old_best = 0;

  old_best = n->routes;
  if (!old_best)
    return 0;

  for (k = &n->routes; e = *k; k = &e->next)
    if (rta_next_hop_outdated(e->attrs))
      {
	new = rt_next_hop_update_rte(tab, e);
	*k = new;

	rte_announce_i(tab, RA_ANY, n, new, e);
	rte_trace_in(D_ROUTES, new->sender->proto, new, "updated");

	/* Call a pre-comparison hook */
	/* Not really an efficient way to compute this */
	if (e->attrs->proto->rte_recalculate)
	  e->attrs->proto->rte_recalculate(tab, n, new, e, NULL);

	if (e != old_best)
	  rte_free_quick(e);
	else /* Freeing of the old best rte is postponed */
	  free_old_best = 1;

	e = new;
	count++;
      }

  if (!count)
    return 0;

  /* Find the new best route */
  new_best = NULL;
  for (k = &n->routes; e = *k; k = &e->next)
    {
      if (!new_best || rte_better(e, *new_best))
	new_best = k;
    }

  /* Relink the new best route to the first position */
  new = *new_best;
  if (new != n->routes)
    {
      *new_best = new->next;
      new->next = n->routes;
      n->routes = new;
    }

  /* Announce the new best route */
  if (new != old_best)
    {
      rte_announce_i(tab, RA_OPTIMAL, n, new, old_best);
      rte_trace_in(D_ROUTES, new->sender->proto, new, "updated [best]");
    }

   if (free_old_best)
    rte_free_quick(old_best);

  return count;
}

static void
rt_next_hop_update(rtable *tab)
{
  struct fib_iterator *fit = &tab->nhu_fit;
  int max_feed = 32;

  if (tab->nhu_state == 0)
    return;

  if (tab->nhu_state == 1)
    {
      FIB_ITERATE_INIT(fit, &tab->fib);
      tab->nhu_state = 2;
    }

  FIB_ITERATE_START(&tab->fib, fit, fn)
    {
      if (max_feed <= 0)
	{
	  FIB_ITERATE_PUT(fit, fn);
	  ev_schedule(tab->rt_event);
	  return;
	}
      max_feed -= rt_next_hop_update_net(tab, (net *) fn);
    }
  FIB_ITERATE_END(fn);

  /* state change 2->0, 3->1 */
  tab->nhu_state &= 1;

  if (tab->nhu_state > 0)
    ev_schedule(tab->rt_event);
}


struct rtable_config *
rt_new_table(struct symbol *s, int addr_type)
{
  /* Hack that allows to 'redefine' the master table */
  if ((s->class == SYM_TABLE) && (s->def == new_config->master_rtc))
    return s->def;

  struct rtable_config *c = cfg_allocz(sizeof(struct rtable_config));

  cf_define_symbol(s, SYM_TABLE, c);
  c->name = s->name;
  c->addr_type = addr_type;
  add_tail(&new_config->tables, &c->n);
  c->gc_max_ops = 1000;
  c->gc_min_time = 5;
  return c;
}

/**
 * rt_lock_table - lock a routing table
 * @r: routing table to be locked
 *
 * Lock a routing table, because it's in use by a protocol,
 * preventing it from being freed when it gets undefined in a new
 * configuration.
 */
void
rt_lock_table(rtable *r)
{
  r->use_count++;
}

/**
 * rt_unlock_table - unlock a routing table
 * @r: routing table to be unlocked
 *
 * Unlock a routing table formerly locked by rt_lock_table(),
 * that is decrease its use count and delete it if it's scheduled
 * for deletion by configuration changes.
 */
void
rt_unlock_table(rtable *r)
{
  if (!--r->use_count && r->deleted)
    {
      struct config *conf = r->deleted;
      DBG("Deleting routing table %s\n", r->name);
      if (r->hostcache)
	rt_free_hostcache(r);
      rem_node(&r->n);
      fib_free(&r->fib);
      rfree(r->rt_event);
      mb_free(r);
      config_del_obstacle(conf);
    }
}

/**
 * rt_commit - commit new routing table configuration
 * @new: new configuration
 * @old: original configuration or %NULL if it's boot time config
 *
 * Scan differences between @old and @new configuration and modify
 * the routing tables according to these changes. If @new defines a
 * previously unknown table, create it, if it omits a table existing
 * in @old, schedule it for deletion (it gets deleted when all protocols
 * disconnect from it by calling rt_unlock_table()), if it exists
 * in both configurations, leave it unchanged.
 */
void
rt_commit(struct config *new, struct config *old)
{
  struct rtable_config *o, *r;

  DBG("rt_commit:\n");
  if (old)
    {
      WALK_LIST(o, old->tables)
	{
	  rtable *ot = o->table;
	  if (!ot->deleted)
	    {
	      struct symbol *sym = cf_find_symbol(o->name);
	      if (sym && sym->class == SYM_TABLE && !new->shutdown)
		{
		  DBG("\t%s: same\n", o->name);
		  r = sym->def;
		  r->table = ot;
		  ot->name = r->name;
		  ot->config = r;
		  if (o->sorted != r->sorted)
		    log(L_WARN "Reconfiguration of rtable sorted flag not implemented");
		}
	      else
		{
		  DBG("\t%s: deleted\n", o->name);
		  ot->deleted = old;
		  config_add_obstacle(old);
		  rt_lock_table(ot);
		  rt_unlock_table(ot);
		}
	    }
	}
    }

  WALK_LIST(r, new->tables)
    if (!r->table)
      {
	rtable *t = mb_alloc(rt_table_pool, sizeof(struct rtable));
	DBG("\t%s: created\n", r->name);
	rt_setup(rt_table_pool, t, r->name, r);
	add_tail(&routing_tables, &t->n);
	r->table = t;
      }
  DBG("\tdone\n");
}

static inline void
do_feed_baby(struct proto *p, int type, struct announce_hook *h, net *n, rte *e)
{
  struct proto *src = e->attrs->proto;
  ea_list *tmpa;

  rte_update_lock();
  tmpa = src->make_tmp_attrs ? src->make_tmp_attrs(e, rte_update_pool) : NULL;
  if (type == RA_ACCEPTED)
    rt_notify_accepted(h, n, e, NULL, NULL, tmpa, p->refeeding ? 2 : 1);
  else
    rt_notify_basic(h, n, e, p->refeeding ? e : NULL, tmpa, p->refeeding);
  rte_update_unlock();
}

/**
 * rt_feed_baby - advertise routes to a new protocol
 * @p: protocol to be fed
 *
 * This function performs one pass of advertisement of routes to a newly
 * initialized protocol. It's called by the protocol code as long as it
 * has something to do. (We avoid transferring all the routes in single
 * pass in order not to monopolize CPU time.)
 */
int
rt_feed_baby(struct proto *p)
{
  struct announce_hook *h;
  struct fib_iterator *fit;
  int max_feed = 256;

  if (!p->feed_ahook)			/* Need to initialize first */
    {
      if (!p->ahooks)
	return 1;
      DBG("Announcing routes to new protocol %s\n", p->name);
      p->feed_ahook = p->ahooks;
      fit = p->feed_iterator = mb_alloc(p->pool, sizeof(struct fib_iterator));
      goto next_hook;
    }
  fit = p->feed_iterator;

again:
  h = p->feed_ahook;
  FIB_ITERATE_START(&h->table->fib, fit, fn)
    {
      net *n = (net *) fn;
      rte *e = n->routes;
      if (max_feed <= 0)
	{
	  FIB_ITERATE_PUT(fit, fn);
	  return 0;
	}

      /* XXXX perhaps we should change feed for RA_ACCEPTED to not use 'new' */

      if ((p->accept_ra_types == RA_OPTIMAL) ||
	  (p->accept_ra_types == RA_ACCEPTED))
	if (rte_is_valid(e))
	  {
	    if (p->core_state != FS_FEEDING)
	      return 1;  /* In the meantime, the protocol fell down. */
	    do_feed_baby(p, p->accept_ra_types, h, n, e);
	    max_feed--;
	  }

      if (p->accept_ra_types == RA_ANY)
	for(e = n->routes; rte_is_valid(e); e = e->next)
	  {
	    if (p->core_state != FS_FEEDING)
	      return 1;  /* In the meantime, the protocol fell down. */
	    do_feed_baby(p, RA_ANY, h, n, e);
	    max_feed--;
	  }
    }
  FIB_ITERATE_END(fn);
  p->feed_ahook = h->next;
  if (!p->feed_ahook)
    {
      mb_free(p->feed_iterator);
      p->feed_iterator = NULL;
      return 1;
    }

next_hook:
  h = p->feed_ahook;
  FIB_ITERATE_INIT(fit, &h->table->fib);
  goto again;
}

/**
 * rt_feed_baby_abort - abort protocol feeding
 * @p: protocol
 *
 * This function is called by the protocol code when the protocol
 * stops or ceases to exist before the last iteration of rt_feed_baby()
 * has finished.
 */
void
rt_feed_baby_abort(struct proto *p)
{
  if (p->feed_ahook)
    {
      /* Unlink the iterator and exit */
      fit_get(&p->feed_ahook->table->fib, p->feed_iterator);
      p->feed_ahook = NULL;
    }
}


static inline unsigned
ptr_hash(void *ptr)
{
  uintptr_t p = (uintptr_t) ptr;
  return p ^ (p << 8) ^ (p >> 16);
}

static inline unsigned
hc_hash(ip_addr a, rtable *dep)
{
  return (ipa_hash(a) ^ ptr_hash(dep)) & 0xffff;
}

static inline void
hc_insert(struct hostcache *hc, struct hostentry *he)
{
  unsigned int k = he->hash_key >> hc->hash_shift;
  he->next = hc->hash_table[k];
  hc->hash_table[k] = he;
}

static inline void
hc_remove(struct hostcache *hc, struct hostentry *he)
{
  struct hostentry **hep;
  unsigned int k = he->hash_key >> hc->hash_shift;

  for (hep = &hc->hash_table[k]; *hep != he; hep = &(*hep)->next);
  *hep = he->next;
}

#define HC_DEF_ORDER 10
#define HC_HI_MARK *4
#define HC_HI_STEP 2
#define HC_HI_ORDER 16			/* Must be at most 16 */
#define HC_LO_MARK /5
#define HC_LO_STEP 2
#define HC_LO_ORDER 10

static void
hc_alloc_table(struct hostcache *hc, unsigned order)
{
  unsigned hsize = 1 << order;
  hc->hash_order = order;
  hc->hash_shift = 16 - order;
  hc->hash_max = (order >= HC_HI_ORDER) ? ~0 : (hsize HC_HI_MARK);
  hc->hash_min = (order <= HC_LO_ORDER) ?  0 : (hsize HC_LO_MARK);

  hc->hash_table = mb_allocz(rt_table_pool, hsize * sizeof(struct hostentry *));
}

static void
hc_resize(struct hostcache *hc, unsigned new_order)
{
  unsigned old_size = 1 << hc->hash_order;
  struct hostentry **old_table = hc->hash_table;
  struct hostentry *he, *hen;
  int i;

  hc_alloc_table(hc, new_order);
  for (i = 0; i < old_size; i++)
    for (he = old_table[i]; he != NULL; he=hen)
      {
	hen = he->next;
	hc_insert(hc, he);
      }
  mb_free(old_table);
}

static struct hostentry *
hc_new_hostentry(struct hostcache *hc, ip_addr a, ip_addr ll, rtable *dep, unsigned k)
{
  struct hostentry *he = sl_alloc(hc->slab);

  he->addr = a;
  he->link = ll;
  he->tab = dep;
  he->hash_key = k;
  he->uc = 0;
  he->src = NULL;

  add_tail(&hc->hostentries, &he->ln);
  hc_insert(hc, he);

  hc->hash_items++;
  if (hc->hash_items > hc->hash_max)
    hc_resize(hc, hc->hash_order + HC_HI_STEP);

  return he;
}

static void
hc_delete_hostentry(struct hostcache *hc, struct hostentry *he)
{
  rta_free(he->src);

  rem_node(&he->ln);
  hc_remove(hc, he);
  sl_free(hc->slab, he);

  hc->hash_items--;
  if (hc->hash_items < hc->hash_min)
    hc_resize(hc, hc->hash_order - HC_LO_STEP);
}

static void
rt_init_hostcache(rtable *tab)
{
  struct hostcache *hc = mb_allocz(rt_table_pool, sizeof(struct hostcache));
  init_list(&hc->hostentries);

  hc->hash_items = 0;
  hc_alloc_table(hc, HC_DEF_ORDER);
  hc->slab = sl_new(rt_table_pool, sizeof(struct hostentry));

  hc->lp = lp_new(rt_table_pool, 1008);
  hc->trie = f_new_trie(hc->lp);

  tab->hostcache = hc;
}

static void
rt_free_hostcache(rtable *tab)
{
  struct hostcache *hc = tab->hostcache;

  node *n;
  WALK_LIST(n, hc->hostentries)
    {
      struct hostentry *he = SKIP_BACK(struct hostentry, ln, n);
      rta_free(he->src);

      if (he->uc)
	log(L_ERR "Hostcache is not empty in table %s", tab->name);
    }

  rfree(hc->slab);
  rfree(hc->lp);
  mb_free(hc->hash_table);
  mb_free(hc);
}

static void
rt_notify_hostcache(rtable *tab, net *net)
{
  struct hostcache *hc = tab->hostcache;

  if (tab->hcu_scheduled)
    return;

  if (trie_match_prefix(hc->trie, *FPREFIX_IP(&net->n), net->n.pxlen))
    rt_schedule_hcu(tab);
}

static int
if_local_addr(ip_addr a, struct iface *i)
{
  struct ifa *b;

  WALK_LIST(b, i->addrs)
    if (ipa_equal(a, b->ip))
      return 1;

  return 0;
}

static u32 
rt_get_igp_metric(rte *rt)
{
  eattr *ea = ea_find(rt->attrs->eattrs, EA_GEN_IGP_METRIC);

  if (ea)
    return ea->u.data;

  rta *a = rt->attrs;

#ifdef CONFIG_OSPF
  if ((a->source == RTS_OSPF) ||
      (a->source == RTS_OSPF_IA) ||
      (a->source == RTS_OSPF_EXT1))
    return rt->u.ospf.metric1;
#endif

#ifdef CONFIG_RIP
  if (a->source == RTS_RIP)
    return rt->u.rip.metric;
#endif

  /* Device routes */
  if ((a->dest != RTD_ROUTER) && (a->dest != RTD_MULTIPATH))
    return 0;

  return IGP_METRIC_UNKNOWN;
}

static int
rt_update_hostentry(rtable *tab, struct hostentry *he)
{
  rta *old_src = he->src;
  int pxlen = 0;

  /* XXXX: check for non-IP address families ? */

  /* Reset the hostentry */ 
  he->src = NULL;
  he->gw = IPA_NONE;
  he->dest = RTD_UNREACHABLE;
  he->igp_metric = 0;

  net *n = net_route(tab, he->addr, MAX_PREFIX_LENGTH);
  if (n)
    {
      rte *e = n->routes;
      rta *a = e->attrs;
      pxlen = n->n.pxlen;

      if (a->hostentry)
	{
	  /* Recursive route should not depend on another recursive route */
	  log(L_WARN "Next hop address %I resolvable through recursive route for %F",
	      he->addr, &n->n);
	  goto done;
	}

      if (a->dest == RTD_DEVICE)
	{
	  if (if_local_addr(he->addr, a->iface))
	    {
	      /* The host address is a local address, this is not valid */
	      log(L_WARN "Next hop address %I is a local address of iface %s",
		  he->addr, a->iface->name);
	      goto done;
      	    }

	  /* The host is directly reachable, use link as a gateway */
	  he->gw = he->link;
	  he->dest = RTD_ROUTER;
	}
      else
	{
	  /* The host is reachable through some route entry */
	  he->gw = a->gw;
	  he->dest = a->dest;
	}

      he->src = rta_clone(a);
      he->igp_metric = rt_get_igp_metric(e);
    }

 done:
  /* Add a prefix range to the trie */
  trie_add_prefix(tab->hostcache->trie, he->addr, MAX_PREFIX_LENGTH, pxlen, MAX_PREFIX_LENGTH);

  rta_free(old_src);
  return old_src != he->src;
}

static void
rt_update_hostcache(rtable *tab)
{
  struct hostcache *hc = tab->hostcache;
  struct hostentry *he;
  node *n, *x;

  /* Reset the trie */
  lp_flush(hc->lp);
  hc->trie = f_new_trie(hc->lp);

  WALK_LIST_DELSAFE(n, x, hc->hostentries)
    {
      he = SKIP_BACK(struct hostentry, ln, n);
      if (!he->uc)
	{
	  hc_delete_hostentry(hc, he);
	  continue;
	}

      if (rt_update_hostentry(tab, he))
	rt_schedule_nhu(he->tab);
    }

  tab->hcu_scheduled = 0;
}

static struct hostentry *
rt_find_hostentry(rtable *tab, ip_addr a, ip_addr ll, rtable *dep)
{
  struct hostentry *he;

  if (!tab->hostcache)
    rt_init_hostcache(tab);

  unsigned int k = hc_hash(a, dep);
  struct hostcache *hc = tab->hostcache;
  for (he = hc->hash_table[k >> hc->hash_shift]; he != NULL; he = he->next)
    if (ipa_equal(he->addr, a) && (he->tab == dep))
      return he;

  he = hc_new_hostentry(hc, a, ll, dep, k);
  rt_update_hostentry(tab, he);
  return he;
}

/**
 * rta_set_recursive_next_hop - notify table about recursive nexthop 
 * @dep: table with non-directly reachable route
 * @a: pointer to route attributes
 * @tab: table where nexthop should be resolved
 * @gw: nexthop to resolve
 * @ll: link-local nexthop address (IPv6 case)
 *
 * Search for a FIB node corresponding to the given prefix and
 * return a pointer to it. If no such node exists, create it.
 */
void
rta_set_recursive_next_hop(rtable *dep, rta *a, rtable *tab, ip_addr *gw, ip_addr *ll)
{
  if (tab->addr_type != RT_IP)
    return;

  rta_apply_hostentry(a, rt_find_hostentry(tab, *gw, *ll, dep));
}

/*
 *  CLI commands
 */

static void
rt_format_via(rte *e, byte *via)
{
  rta *a = e->attrs;

  switch (a->dest)
    {
    case RTD_ROUTER:	bsprintf(via, "via %I on %s", a->gw, a->iface->name); break;
    case RTD_DEVICE:	bsprintf(via, "dev %s", a->iface->name); break;
    case RTD_BLACKHOLE:	bsprintf(via, "blackhole"); break;
    case RTD_UNREACHABLE:	bsprintf(via, "unreachable"); break;
    case RTD_PROHIBIT:	bsprintf(via, "prohibited"); break;
    case RTD_MULTIPATH:	bsprintf(via, "multipath"); break;
    default:		bsprintf(via, "???");
    }
}

static void
rt_show_rte(struct cli *c, byte *prefix, rte *e, struct rt_show_data *d, ea_list *tmpa)
{
  byte via[STD_ADDRESS_P_LENGTH+32], from[STD_ADDRESS_P_LENGTH+8];
  byte tm[TM_DATETIME_BUFFER_SIZE], info[256];
  rta *a = e->attrs;
  int primary = (e->net->routes == e);
  int sync_error = (e->net->n.flags & KRF_SYNC_ERROR);
  struct mpnh *nh;

  rt_format_via(e, via);
  tm_format_datetime(tm, &config->tf_route, e->lastmod);
  if (ipa_nonzero(a->from) && !ipa_equal(a->from, a->gw))
    bsprintf(from, " from %I", a->from);
  else
    from[0] = 0;
  if (a->proto->proto->get_route_info || d->verbose)
    {
      /* Need to normalize the extended attributes */
      ea_list *t = tmpa;
      t = ea_append(t, a->eattrs);
      tmpa = alloca(ea_scan(t));
      ea_merge(t, tmpa);
      ea_sort(tmpa);
    }
  if (a->proto->proto->get_route_info)
    a->proto->proto->get_route_info(e, info, tmpa);
  else
    bsprintf(info, " (%d)", e->pref);
  cli_printf(c, -1007, "%-18s %s [%s %s%s]%s%s", prefix, via, a->proto->name,
	     tm, from, primary ? (sync_error ? " !" : " *") : "", info);
  for (nh = a->nexthops; nh; nh = nh->next)
    cli_printf(c, -1007, "\tvia %I on %s weight %d", nh->gw, nh->iface->name, nh->weight + 1);
  if (d->verbose)
    rta_show(c, a, tmpa);
}

static void
rt_show_net(struct cli *c, net *n, struct rt_show_data *d)
{
  rte *e, *ee;
  byte prefix[MAX_ADDRESS_P_LENGTH];
  struct announce_hook *a;
  int ok;

<<<<<<< HEAD
  fn_print(prefix, sizeof(prefix), &n->n);
  if (n->routes)
    d->net_counter++;
=======
  bsprintf(ia, "%I/%d", n->n.prefix, n->n.pxlen);

>>>>>>> c93c0208
  for(e=n->routes; e; e=e->next)
    {
      if (rte_is_filtered(e) != d->filtered)
	continue;

      struct ea_list *tmpa;
      struct proto *p0 = e->attrs->proto;
      struct proto *p1 = d->export_protocol;
      struct proto *p2 = d->show_protocol;

      if (ia[0])
	d->net_counter++;
      d->rt_counter++;
      ee = e;
      rte_update_lock();		/* We use the update buffer for filtering */
      tmpa = p0->make_tmp_attrs ? p0->make_tmp_attrs(e, rte_update_pool) : NULL;
      ok = (d->filter == FILTER_ACCEPT || f_run(d->filter, &e, &tmpa, rte_update_pool, FF_FORCE_TMPATTR) <= F_ACCEPT);
      if (p2 && p2 != p0) ok = 0;
      if (ok && d->export_mode)
	{
	  int ic;
	  if ((ic = p1->import_control ? p1->import_control(p1, &e, &tmpa, rte_update_pool) : 0) < 0)
	    ok = 0;
	  else if (!ic && d->export_mode > 1)
	    {
	      /* FIXME - this shows what should be exported according
		 to current filters, but not what was really exported.
		 'configure soft' command may change the export filter
		 and do not update routes */

	      if ((a = proto_find_announce_hook(p1, d->table)) && ((a->out_filter == FILTER_REJECT) ||
		  (a->out_filter && f_run(a->out_filter, &e, &tmpa, rte_update_pool, FF_FORCE_TMPATTR) > F_ACCEPT)))
		ok = 0;
	    }
	}
      if (ok)
	{
	  d->show_counter++;
	  if (d->stats < 2)
	    rt_show_rte(c, prefix, e, d, tmpa);
	  prefix[0] = '\0';
	}
      if (e != ee)
      {
	rte_free(e);
	e = ee;
      }
      rte_update_unlock();
      if (d->primary_only)
	break;
    }
}

static void
rt_show_cont(struct cli *c)
{
  struct rt_show_data *d = c->rover;
#ifdef DEBUGGING
  unsigned max = 4;
#else
  unsigned max = 64;
#endif
  struct fib *fib = &d->table->fib;
  struct fib_iterator *it = &d->fit;

  FIB_ITERATE_START(fib, it, f)
    {
      net *n = (net *) f;
      if (d->running_on_config && d->running_on_config != config)
	{
	  cli_printf(c, 8004, "Stopped due to reconfiguration");
	  goto done;
	}
      if (d->export_protocol &&
	  d->export_protocol->core_state != FS_HAPPY &&
	  d->export_protocol->core_state != FS_FEEDING)
	{
	  cli_printf(c, 8005, "Protocol is down");
	  goto done;
	}
      if (!max--)
	{
	  FIB_ITERATE_PUT(it, f);
	  return;
	}
      rt_show_net(c, n, d);
    }
  FIB_ITERATE_END(f);
  if (d->stats)
    cli_printf(c, 14, "%d of %d routes for %d networks", d->show_counter, d->rt_counter, d->net_counter);
  else
    cli_printf(c, 0, "");
done:
  c->cont = c->cleanup = NULL;
}

static void
rt_show_cleanup(struct cli *c)
{
  struct rt_show_data *d = c->rover;

  /* Unlink the iterator */
  fit_get(&d->table->fib, &d->fit);
}

void
rt_show(struct rt_show_data *d)
{
  net *n;

  if (d->pxlen == 256)
    {
      FIB_ITERATE_INIT(&d->fit, &d->table->fib);
      this_cli->cont = rt_show_cont;
      this_cli->cleanup = rt_show_cleanup;
      this_cli->rover = d;
    }
  else
    {
      if (d->show_for)
	n = net_route(d->table, d->prefix, d->pxlen);
      else
	n = net_find(d->table, d->prefix, d->pxlen);
      if (n)
	{
	  rt_show_net(this_cli, n, d);
	  cli_msg(0, "");
	}
      else
	cli_msg(8001, "Network not in table");
    }
}


/*
 *  Documentation for functions declared inline in route.h
 */
#if 0

/**
 * net_find - find a network entry
 * @tab: a routing table
 * @addr: address of the network
 * @len: length of the network prefix
 *
 * net_find() looks up the given network in routing table @tab and
 * returns a pointer to its &net entry or %NULL if no such network
 * exists.
 */
static inline net *net_find(rtable *tab, ip_addr addr, unsigned len)
{ DUMMY; }

/**
 * net_get - obtain a network entry
 * @tab: a routing table
 * @addr: address of the network
 * @len: length of the network prefix
 *
 * net_get() looks up the given network in routing table @tab and
 * returns a pointer to its &net entry. If no such entry exists, it's
 * created.
 */
static inline net *net_get(rtable *tab, ip_addr addr, unsigned len)
{ DUMMY; }

/**
 * rte_cow - copy a route for writing
 * @r: a route entry to be copied
 *
 * rte_cow() takes a &rte and prepares it for modification. The exact action
 * taken depends on the flags of the &rte -- if it's a temporary entry, it's
 * just returned unchanged, else a new temporary entry with the same contents
 * is created.
 *
 * The primary use of this function is inside the filter machinery -- when
 * a filter wants to modify &rte contents (to change the preference or to
 * attach another set of attributes), it must ensure that the &rte is not
 * shared with anyone else (and especially that it isn't stored in any routing
 * table).
 *
 * Result: a pointer to the new writable &rte.
 */
static inline rte * rte_cow(rte *r)
{ DUMMY; }

#endif<|MERGE_RESOLUTION|>--- conflicted
+++ resolved
@@ -2105,14 +2105,8 @@
   struct announce_hook *a;
   int ok;
 
-<<<<<<< HEAD
   fn_print(prefix, sizeof(prefix), &n->n);
-  if (n->routes)
-    d->net_counter++;
-=======
-  bsprintf(ia, "%I/%d", n->n.prefix, n->n.pxlen);
-
->>>>>>> c93c0208
+
   for(e=n->routes; e; e=e->next)
     {
       if (rte_is_filtered(e) != d->filtered)
@@ -2123,7 +2117,7 @@
       struct proto *p1 = d->export_protocol;
       struct proto *p2 = d->show_protocol;
 
-      if (ia[0])
+      if (prefix[0])
 	d->net_counter++;
       d->rt_counter++;
       ee = e;
