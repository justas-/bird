/*
 *	BIRD Socket Interface
 *
 *	(c) 1998--2004 Martin Mares <mj@ucw.cz>
 *
 *	Can be freely distributed and used under the terms of the GNU GPL.
 */

#ifndef _BIRD_SOCKET_H_
#define _BIRD_SOCKET_H_

#include <errno.h>
#include <sys/socket.h>

#include "lib/resource.h"

typedef struct birdsock {
  resource r;
  pool *pool;				/* Pool where incoming connections should be allocated (for SK_xxx_PASSIVE) */
  int type;				/* Socket type */
  void *data;				/* User data */
  ip_addr saddr, daddr;			/* IPA_NONE = unspecified */
  unsigned sport, dport;		/* 0 = unspecified (for IP: protocol type) */
  int tos;				/* TOS / traffic class, -1 = default */
  int priority;				/* Local socket priority, -1 = default */
  int ttl;				/* Time To Live, -1 = default */
  u32 flags;
  struct iface *iface;			/* Interface; specify this for broad/multicast sockets */

  byte *rbuf, *rpos;			/* NULL=allocate automatically */
  unsigned rbsize;
  int (*rx_hook)(struct birdsock *, int size); /* NULL=receiving turned off, returns 1 to clear rx buffer */

  byte *tbuf, *tpos;			/* NULL=allocate automatically */
  byte *ttx;				/* Internal */
  unsigned tbsize;
  void (*tx_hook)(struct birdsock *);

  void (*err_hook)(struct birdsock *, int); /* errno or zero if EOF */

  /* Information about received datagrams (UDP, RAW), valid in rx_hook */
  ip_addr faddr, laddr;			/* src (From) and dst (Local) address of the datagram */
  unsigned fport;			/* src port of the datagram */
  unsigned lifindex;			/* local interface that received the datagram */
  /* laddr and lifindex are valid only if SKF_LADDR_RX flag is set to request it */

  int fd;				/* System-dependent data */
  int af;				/* Address family (AF_INET, AF_INET6 or 0 for non-IP) of fd */
  node n;
  void *rbuf_alloc, *tbuf_alloc;
  char *password;				/* Password for MD5 authentication */
} sock;

sock *sock_new(pool *);			/* Allocate new socket */
#define sk_new(X) sock_new(X)		/* Wrapper to avoid name collision with OpenSSL */

int sk_open(sock *);			/* Open socket */
int sk_send(sock *, unsigned len);	/* Send data, <0=err, >0=ok, 0=sleep */
int sk_send_to(sock *, unsigned len, ip_addr to, unsigned port); /* sk_send to given destination */
void sk_reallocate(sock *);		/* Free and allocate tbuf & rbuf */
void sk_dump_all(void);
int sk_set_ttl(sock *s, int ttl);	/* Set transmit TTL for given socket */
int sk_set_min_ttl(sock *s, int ttl);	/* Set minimal accepted TTL for given socket */

/* Add or remove security associations for given passive socket */
int sk_set_md5_auth(sock *s, ip_addr a, struct iface *ifa, char *passwd);
int sk_rx_ready(sock *s);

/* Prepare UDP or IP socket to multicasting. s->iface and s->ttl must be set */
int sk_setup_multicast(sock *s);	
int sk_join_group(sock *s, ip_addr maddr);
int sk_leave_group(sock *s, ip_addr maddr);

int sk_set_ipv6_checksum(sock *s, int offset);
int sk_set_icmp6_filter(sock *s, int p1, int p2);
int sk_set_broadcast(sock *s, int enable);

static inline int sk_send_buffer_empty(sock *sk)
{ return sk->tbuf == sk->tpos; }

static inline int sk_is_ipv4(sock *sk)
{ return sk->af == AF_INET; }

static inline int sk_is_ipv6(sock *sk)
{ return sk->af == AF_INET6; }


extern int sk_priority_control;	/* Suggested priority for control traffic, should be sysdep define */

/* Socket flags */

<<<<<<< HEAD
#define SKF_V4ONLY	1	/* Use IPv4 for IP sockets */
#define SKF_V6ONLY	2	/* Use IPV6_V6ONLY socket option */
#define SKF_LADDR_RX	4	/* Report local address for RX packets */
#define SKF_LADDR_TX	6	/* Allow to specify local address for TX packets */
=======
#define SKF_V6ONLY	1	/* Use IPV6_V6ONLY socket option */
#define SKF_LADDR_RX	2	/* Report local address for RX packets */
#define SKF_LADDR_TX	4	/* Allow to specify local address for TX packets */
#define SKF_TTL_RX	8	/* Report TTL / Hop Limit for RX packets */
>>>>>>> 6ac4f87a


/*
 *	Socket types		     SA SP DA DP IF  TTL SendTo	(?=may, -=must not, *=must)
 */

#define SK_TCP_PASSIVE	0	   /* ?  *  -  -  -  ?   -	*/
#define SK_TCP_ACTIVE	1          /* ?  ?  *  *  -  ?   -	*/
#define SK_TCP		2
#define SK_UDP		3          /* ?  ?  ?  ?  ?  ?   ?	*/
#define SK_IP		5          /* ?  -  ?  *  ?  ?   ?	*/
#define SK_MAGIC	7	   /* Internal use by sysdep code */
#define SK_UNIX_PASSIVE	8
#define SK_UNIX		9

/*
 *  For SK_UDP or SK_IP sockets setting DA/DP allows to use sk_send(),
 *  otherwise sk_send_to() must be used.
 *
 *  For SK_IP sockets setting DP specifies protocol number, which is used
 *  for both receiving and sending.
 *
 *  For multicast on SK_UDP or SK_IP sockets set IF and TTL,
 *  call sk_setup_multicast() to enable multicast on that socket,
 *  and then use sk_join_group() and sk_leave_group() to manage
 *  a set of received multicast groups.
 */

#endif<|MERGE_RESOLUTION|>--- conflicted
+++ resolved
@@ -89,17 +89,11 @@
 
 /* Socket flags */
 
-<<<<<<< HEAD
-#define SKF_V4ONLY	1	/* Use IPv4 for IP sockets */
-#define SKF_V6ONLY	2	/* Use IPV6_V6ONLY socket option */
-#define SKF_LADDR_RX	4	/* Report local address for RX packets */
-#define SKF_LADDR_TX	6	/* Allow to specify local address for TX packets */
-=======
-#define SKF_V6ONLY	1	/* Use IPV6_V6ONLY socket option */
-#define SKF_LADDR_RX	2	/* Report local address for RX packets */
-#define SKF_LADDR_TX	4	/* Allow to specify local address for TX packets */
-#define SKF_TTL_RX	8	/* Report TTL / Hop Limit for RX packets */
->>>>>>> 6ac4f87a
+#define SKF_V4ONLY	0x01	/* Use IPv4 for IP sockets */
+#define SKF_V6ONLY	0x02	/* Use IPV6_V6ONLY socket option */
+#define SKF_LADDR_RX	0x04	/* Report local address for RX packets */
+#define SKF_LADDR_TX	0x08	/* Allow to specify local address for TX packets */
+#define SKF_TTL_RX	0x10	/* Report TTL / Hop Limit for RX packets */
 
 
 /*
