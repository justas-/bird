/*
 *	Filters: utility functions
 *
 *	Copyright 1998 Pavel Machek <pavel@ucw.cz>
 *
 *	Can be freely distributed and used under the terms of the GNU GPL.
 *
 */

/**
 * DOC: Filters
 *
 * You can find sources of the filter language in |filter/|
 * directory. File |filter/config.Y| contains filter grammar and basically translates
 * the source from user into a tree of &f_inst structures. These trees are
 * later interpreted using code in |filter/filter.c|.
 *
 * A filter is represented by a tree of &f_inst structures, one structure per
 * "instruction". Each &f_inst contains @code, @aux value which is
 * usually the data type this instruction operates on and two generic
 * arguments (@a1, @a2). Some instructions contain pointer(s) to other
 * instructions in their (@a1, @a2) fields.
 *
 * Filters use a &f_val structure for their data. Each &f_val
 * contains type and value (types are constants prefixed with %T_). Few
 * of the types are special; %T_RETURN can be or-ed with a type to indicate
 * that return from a function or from the whole filter should be
 * forced. Important thing about &f_val's is that they may be copied
 * with a simple |=|. That's fine for all currently defined types: strings
 * are read-only (and therefore okay), paths are copied for each
 * operation (okay too).
 */

#undef LOCAL_DEBUG

#include "nest/bird.h"
#include "lib/lists.h"
#include "lib/resource.h"
#include "lib/socket.h"
#include "lib/string.h"
#include "lib/unaligned.h"
#include "nest/route.h"
#include "nest/protocol.h"
#include "nest/iface.h"
#include "nest/attrs.h"
#include "conf/conf.h"
#include "filter/filter.h"

#define P(a,b) ((a<<8) | b)

#define CMP_ERROR 999

static struct adata *
adata_empty(struct linpool *pool, int l)
{
  struct adata *res = lp_alloc(pool, sizeof(struct adata) + l);
  res->length = l;
  return res;
}

static int
pm_path_compare(struct f_path_mask *m1, struct f_path_mask *m2)
{
  while (1) {
    if ((!m1) || (!m2))
      return !((!m1) && (!m2));

    /* FIXME: buggy, should return -1, 0, 1; but it doesn't matter */
    if ((m1->kind != m2->kind) || (m1->val != m2->val)) return 1;
    m1 = m1->next;
    m2 = m2->next;
  }
}

u32 f_eval_asn(struct f_inst *expr);

static void
pm_format(struct f_path_mask *p, byte *buf, unsigned int size)
{
  byte *end = buf + size - 16;

  while (p)
    {
      if (buf > end)
	{
	  strcpy(buf, " ...");
	  return;
	}

      switch(p->kind)
	{
	case PM_ASN:
	  buf += bsprintf(buf, " %u", p->val);
	  break;

	case PM_QUESTION:
	  buf += bsprintf(buf, " ?");
	  break;

	case PM_ASTERISK:
	  buf += bsprintf(buf, " *");
	  break;

	case PM_ASN_EXPR:
	  buf += bsprintf(buf, " %u", f_eval_asn((struct f_inst *) p->val));
	  break;
	}

      p = p->next;
    }

  *buf = 0;
}

static inline int int_cmp(int i1, int i2)
{
  if (i1 == i2) return 0;
  if (i1 < i2) return -1;
  else return 1;
}

static inline int uint_cmp(unsigned int i1, unsigned int i2)
{
  if (i1 == i2) return 0;
  if (i1 < i2) return -1;
  else return 1;
}

static inline int u64_cmp(u64 i1, u64 i2)
{
  if (i1 == i2) return 0;
  if (i1 < i2) return -1;
  else return 1;
}

/**
 * val_compare - compare two values
 * @v1: first value
 * @v2: second value
 *
 * Compares two values and returns -1, 0, 1 on <, =, > or 999 on error.
 * Tree module relies on this giving consistent results so that it can
 * build balanced trees.
 */
int
val_compare(struct f_val v1, struct f_val v2)
{
  int rc;

  if ((v1.type == T_VOID) && (v2.type == T_VOID))
    return 0;
  if (v1.type == T_VOID)	/* Hack for else */
    return -1;
  if (v2.type == T_VOID)
    return 1;

  if (v1.type != v2.type) {
#ifndef IPV6
    /* IP->Quad implicit conversion */
    if ((v1.type == T_QUAD) && (v2.type == T_IP))
      return uint_cmp(v1.val.i, ipa_to_u32(v2.val.px.ip));
    if ((v1.type == T_IP) && (v2.type == T_QUAD))
      return uint_cmp(ipa_to_u32(v1.val.px.ip), v2.val.i);
#endif

    debug( "Types do not match in val_compare\n" );
    return CMP_ERROR;
  }
  switch (v1.type) {
  case T_ENUM:
  case T_INT:
  case T_BOOL:
    return int_cmp(v1.val.i, v2.val.i);
  case T_PAIR:
  case T_QUAD:
    return uint_cmp(v1.val.i, v2.val.i);
  case T_EC:
    return u64_cmp(v1.val.ec, v2.val.ec);
  case T_IP:
    return ipa_compare(v1.val.px.ip, v2.val.px.ip);
  case T_PREFIX:
    if (rc = ipa_compare(v1.val.px.ip, v2.val.px.ip))
      return rc;
    if (v1.val.px.len < v2.val.px.len)
      return -1;
    if (v1.val.px.len > v2.val.px.len)
      return 1;
    return 0;
  case T_PATH_MASK:
    return pm_path_compare(v1.val.path_mask, v2.val.path_mask);
  case T_STRING:
    return strcmp(v1.val.s, v2.val.s);
  default:
    debug( "Compare of unknown entities: %x\n", v1.type );
    return CMP_ERROR;
  }
}

int 
tree_compare(const void *p1, const void *p2)
{
  return val_compare((* (struct f_tree **) p1)->from, (* (struct f_tree **) p2)->from);
}

void
fprefix_get_bounds(struct f_prefix *px, int *l, int *h)
{
  *l = *h = px->len & LEN_MASK;

  if (px->len & LEN_MINUS)
    *l = 0;

  else if (px->len & LEN_PLUS)
    *h = MAX_PREFIX_LENGTH;

  else if (px->len & LEN_RANGE)
    {
      *l = 0xff & (px->len >> 16);
      *h = 0xff & (px->len >> 8);
    }
}

/*
 * val_simple_in_range - check if @v1 ~ @v2 for everything except sets
 */ 
static int
val_simple_in_range(struct f_val v1, struct f_val v2)
{
  if ((v1.type == T_PATH) && (v2.type == T_PATH_MASK))
    return as_path_match(v1.val.ad, v2.val.path_mask);
  if ((v1.type == T_INT) && (v2.type == T_PATH))
    return as_path_is_member(v2.val.ad, v1.val.i);

  if (((v1.type == T_PAIR) || (v1.type == T_QUAD)) && (v2.type == T_CLIST))
    return int_set_contains(v2.val.ad, v1.val.i);
#ifndef IPV6
  /* IP->Quad implicit conversion */
  if ((v1.type == T_IP) && (v2.type == T_CLIST))
    return int_set_contains(v2.val.ad, ipa_to_u32(v1.val.px.ip));
#endif
  if ((v1.type == T_EC) && (v2.type == T_ECLIST))
    return ec_set_contains(v2.val.ad, v1.val.ec);

  if ((v1.type == T_STRING) && (v2.type == T_STRING))
    return patmatch(v2.val.s, v1.val.s);

  if ((v1.type == T_IP) && (v2.type == T_PREFIX))
    return ipa_in_net(v1.val.px.ip, v2.val.px.ip, v2.val.px.len);

  if ((v1.type == T_PREFIX) && (v2.type == T_PREFIX))
    return net_in_net(v1.val.px.ip, v1.val.px.len, v2.val.px.ip, v2.val.px.len);

  return CMP_ERROR;
}

static int
clist_set_type(struct f_tree *set, struct f_val *v)
{
 switch (set->from.type) {
  case T_PAIR:
    v->type = T_PAIR;
    return 1;
  case T_QUAD:
#ifndef IPV6
  case T_IP:
#endif
    v->type = T_QUAD;
    return 1;
    break;
  default:
    v->type = T_VOID;
    return 0;
  }
}

static inline int
eclist_set_type(struct f_tree *set)
{ return set->from.type == T_EC; }

static int
clist_match_set(struct adata *clist, struct f_tree *set)
{
  if (!clist)
    return 0;

  struct f_val v;
  if (!clist_set_type(set, &v))
    return CMP_ERROR;

  u32 *l = (u32 *) clist->data;
  u32 *end = l + clist->length/4;

  while (l < end) {
    v.val.i = *l++;
    if (find_tree(set, v))
      return 1;
  }
  return 0;
}

static int
eclist_match_set(struct adata *list, struct f_tree *set)
{
  if (!list)
    return 0;

  if (!eclist_set_type(set))
    return CMP_ERROR;

  struct f_val v;
  u32 *l = int_set_get_data(list);
  int len = int_set_get_size(list);
  int i;

  v.type = T_EC;
  for (i = 0; i < len; i += 2) {
    v.val.ec = ec_get(l, i);
    if (find_tree(set, v))
      return 1;
  }

  return 0;
}

static struct adata *
clist_filter(struct linpool *pool, struct adata *list, struct f_val set, int pos)
{
  if (!list)
    return NULL;

  int tree = (set.type == T_SET);	/* 1 -> set is T_SET, 0 -> set is T_CLIST */
  struct f_val v;
  if (tree)
    clist_set_type(set.val.t, &v);
  else
    v.type = T_PAIR;

  int len = int_set_get_size(list);
  u32 *l = int_set_get_data(list);
  u32 tmp[len];
  u32 *k = tmp;
  u32 *end = l + len;

  while (l < end) {
    v.val.i = *l++;
    /* pos && member(val, set) || !pos && !member(val, set),  member() depends on tree */
    if ((tree ? !!find_tree(set.val.t, v) : int_set_contains(set.val.ad, v.val.i)) == pos)
      *k++ = v.val.i;
  }

  int nl = (k - tmp) * 4;
  if (nl == list->length)
    return list;

  struct adata *res = adata_empty(pool, nl);
  memcpy(res->data, tmp, nl);
  return res;
}

static struct adata *
eclist_filter(struct linpool *pool, struct adata *list, struct f_val set, int pos)
{
  if (!list)
    return NULL;

  int tree = (set.type == T_SET);	/* 1 -> set is T_SET, 0 -> set is T_CLIST */
  struct f_val v;

  int len = int_set_get_size(list);
  u32 *l = int_set_get_data(list);
  u32 tmp[len];
  u32 *k = tmp;
  int i;

  v.type = T_EC;
  for (i = 0; i < len; i += 2) {
    v.val.ec = ec_get(l, i);
    /* pos && member(val, set) || !pos && !member(val, set),  member() depends on tree */
    if ((tree ? !!find_tree(set.val.t, v) : ec_set_contains(set.val.ad, v.val.ec)) == pos) {
      *k++ = l[i];
      *k++ = l[i+1];
    }
  }

  int nl = (k - tmp) * 4;
  if (nl == list->length)
    return list;

  struct adata *res = adata_empty(pool, nl);
  memcpy(res->data, tmp, nl);
  return res;
}

/**
 * val_in_range - implement |~| operator
 * @v1: element
 * @v2: set
 *
 * Checks if @v1 is element (|~| operator) of @v2. Sets are internally represented as balanced trees, see
 * |tree.c| module (this is not limited to sets, but for non-set cases, val_simple_in_range() is called early).
 */
static int
val_in_range(struct f_val v1, struct f_val v2)
{
  int res;

  res = val_simple_in_range(v1, v2);

  if (res != CMP_ERROR)
    return res;
  
  if ((v1.type == T_PREFIX) && (v2.type == T_PREFIX_SET))
    return trie_match_fprefix(v2.val.ti, &v1.val.px);

  if ((v1.type == T_CLIST) && (v2.type == T_SET))
    return clist_match_set(v1.val.ad, v2.val.t);

  if ((v1.type == T_ECLIST) && (v2.type == T_SET))
    return eclist_match_set(v1.val.ad, v2.val.t);

  if ((v1.type == T_PATH) && (v2.type == T_SET))
    return as_path_match_set(v1.val.ad, v2.val.t);

  if (v2.type == T_SET)
    switch (v1.type) {
    case T_ENUM:
    case T_INT:
    case T_PAIR:
    case T_QUAD:
    case T_IP:
    case T_EC:
      {
	struct f_tree *n;
	n = find_tree(v2.val.t, v1);
	if (!n)
	  return 0;
	return !! (val_simple_in_range(v1, n->from));	/* We turn CMP_ERROR into compared ok, and that's fine */
      }
    }
  return CMP_ERROR;
}

static void
tree_node_print(struct f_tree *t, char **sep)
{
  if (t == NULL)
    return;

  tree_node_print(t->left, sep);

  logn(*sep);
  val_print(t->from);
  if (val_compare(t->from, t->to) != 0)
    {
      logn( ".." );
      val_print(t->to);
    }
  *sep = ", ";

  tree_node_print(t->right, sep);
}

static void
tree_print(struct f_tree *t)
{
  char *sep = "";
  logn( "[" );
  tree_node_print(t, &sep);
  logn( "] " );
}

/*
 * val_print - format filter value
 */
void
val_print(struct f_val v)
{
  char buf2[1024];
  switch (v.type) {
  case T_VOID: logn("(void)"); return;
  case T_BOOL: logn(v.val.i ? "TRUE" : "FALSE"); return;
  case T_INT: logn("%d", v.val.i); return;
  case T_STRING: logn("%s", v.val.s); return;
  case T_IP: logn("%I", v.val.px.ip); return;
  case T_PREFIX: logn("%I/%d", v.val.px.ip, v.val.px.len); return;
  case T_PAIR: logn("(%d,%d)", v.val.i >> 16, v.val.i & 0xffff); return;
  case T_QUAD: logn("%R", v.val.i); return;
  case T_EC: ec_format(buf2, v.val.ec); logn("%s", buf2); return;
  case T_PREFIX_SET: trie_print(v.val.ti); return;
  case T_SET: tree_print(v.val.t); return;
  case T_ENUM: logn("(enum %x)%d", v.type, v.val.i); return;
  case T_PATH: as_path_format(v.val.ad, buf2, 1000); logn("(path %s)", buf2); return;
  case T_CLIST: int_set_format(v.val.ad, 1, -1, buf2, 1000); logn("(clist %s)", buf2); return;
  case T_ECLIST: ec_set_format(v.val.ad, -1, buf2, 1000); logn("(eclist %s)", buf2); return;
  case T_PATH_MASK: pm_format(v.val.path_mask, buf2, 1000); logn("(pathmask%s)", buf2); return;
  default: logn( "[unknown type %x]", v.type ); return;
  }
}

static struct rte **f_rte;
static struct rta *f_old_rta;
static struct ea_list **f_tmp_attrs;
static struct linpool *f_pool;
static int f_flags;

static inline void f_rte_cow(void)
{
  *f_rte = rte_cow(*f_rte); 
}

/*
 * rta_cow - prepare rta for modification by filter
 */
static void
f_rta_cow(void)
{
  if ((*f_rte)->attrs->aflags & RTAF_CACHED) {

    /* Prepare to modify rte */
    f_rte_cow();

    /* Store old rta to free it later */
    f_old_rta = (*f_rte)->attrs;

    /* 
     * Alloc new rta, do shallow copy and update rte. Fields eattrs
     * and nexthops of rta are shared with f_old_rta (they will be
     * copied when the cached rta will be obtained at the end of
     * f_run()), also the lock of hostentry is inherited (we suppose
     * hostentry is not changed by filters).
     */
    rta *ra = lp_alloc(f_pool, sizeof(rta));
    memcpy(ra, f_old_rta, sizeof(rta));
    ra->aflags = 0;
    (*f_rte)->attrs = ra;
  }
}

static struct rate_limit rl_runtime_err;

#define runtime(x) do { \
    log_rl(&rl_runtime_err, L_ERR "filters, line %d: %s", what->lineno, x); \
    res.type = T_RETURN; \
    res.val.i = F_ERROR; \
    return res; \
  } while(0)

#define ARG(x,y) \
	x = interpret(what->y); \
	if (x.type & T_RETURN) \
		return x;

#define ONEARG ARG(v1, a1.p)
#define TWOARGS ARG(v1, a1.p) \
		ARG(v2, a2.p)
#define TWOARGS_C TWOARGS \
                  if (v1.type != v2.type) \
		    runtime( "Can't operate with values of incompatible types" );
#define ACCESS_RTE \
  do { if (!f_rte) runtime("No route to access"); } while (0)

/**
 * interpret
 * @what: filter to interpret
 *
 * Interpret given tree of filter instructions. This is core function
 * of filter system and does all the hard work.
 *
 * Each instruction has 4 fields: code (which is instruction code),
 * aux (which is extension to instruction code, typically type),
 * arg1 and arg2 - arguments. Depending on instruction, arguments
 * are either integers, or pointers to instruction trees. Common 
 * instructions like +, that have two expressions as arguments use
 * TWOARGS macro to get both of them evaluated.
 *
 * &f_val structures are copied around, so there are no problems with
 * memory managment.
 */
static struct f_val
interpret(struct f_inst *what)
{
  struct symbol *sym;
  struct f_val v1, v2, res, *vp;
  unsigned u1, u2;
  int i;
  u32 as;

  res.type = T_VOID;
  if (!what)
    return res;

  switch(what->code) {
  case ',':
    TWOARGS;
    break;

/* Binary operators */
  case '+':
    TWOARGS_C;
    switch (res.type = v1.type) {
    case T_VOID: runtime( "Can't operate with values of type void" );
    case T_INT: res.val.i = v1.val.i + v2.val.i; break;
    default: runtime( "Usage of unknown type" );
    }
    break;
  case '-':
    TWOARGS_C;
    switch (res.type = v1.type) {
    case T_VOID: runtime( "Can't operate with values of type void" );
    case T_INT: res.val.i = v1.val.i - v2.val.i; break;
    default: runtime( "Usage of unknown type" );
    }
    break;
  case '*':
    TWOARGS_C;
    switch (res.type = v1.type) {
    case T_VOID: runtime( "Can't operate with values of type void" );
    case T_INT: res.val.i = v1.val.i * v2.val.i; break;
    default: runtime( "Usage of unknown type" );
    }
    break;
  case '/':
    TWOARGS_C;
    switch (res.type = v1.type) {
    case T_VOID: runtime( "Can't operate with values of type void" );
    case T_INT: if (v2.val.i == 0) runtime( "Mother told me not to divide by 0" );
      	        res.val.i = v1.val.i / v2.val.i; break;
    default: runtime( "Usage of unknown type" );
    }
    break;
    
  case '&':
  case '|':
    ARG(v1, a1.p);
    if (v1.type != T_BOOL)
      runtime( "Can't do boolean operation on non-booleans" );
    if (v1.val.i == (what->code == '|')) {
      res.type = T_BOOL;
      res.val.i = v1.val.i;
      break;
    }

    ARG(v2, a2.p);
    if (v2.type != T_BOOL)
      runtime( "Can't do boolean operation on non-booleans" );
    res.type = T_BOOL;
    res.val.i = v2.val.i;
    break;

  case P('m','p'):
    TWOARGS;
    if ((v1.type != T_INT) || (v2.type != T_INT))
      runtime( "Can't operate with value of non-integer type in pair constructor" );
    u1 = v1.val.i;
    u2 = v2.val.i;
    if ((u1 > 0xFFFF) || (u2 > 0xFFFF))
      runtime( "Can't operate with value out of bounds in pair constructor" );
    res.val.i = (u1 << 16) | u2;
    res.type = T_PAIR;
    break;

  case P('m','c'):
    {
      TWOARGS;

      int check, ipv4_used;
      u32 key, val;

      if (v1.type == T_INT) {
	ipv4_used = 0; key = v1.val.i;
      } 
      else if (v1.type == T_QUAD) {
	ipv4_used = 1; key = v1.val.i;
      }
#ifndef IPV6
      /* IP->Quad implicit conversion */
      else if (v1.type == T_IP) {
	ipv4_used = 1; key = ipa_to_u32(v1.val.px.ip);
      }
#endif
      else
	runtime("Can't operate with key of non-integer/IPv4 type in EC constructor");

      if (v2.type != T_INT)
	runtime("Can't operate with value of non-integer type in EC constructor");
      val = v2.val.i;

      res.type = T_EC;

      if (what->aux == EC_GENERIC) {
	check = 0; res.val.ec = ec_generic(key, val);
      }
      else if (ipv4_used) {
	check = 1; res.val.ec = ec_ip4(what->aux, key, val);
      }
      else if (key < 0x10000) {
	check = 0; res.val.ec = ec_as2(what->aux, key, val);
      }
      else {
	check = 1; res.val.ec = ec_as4(what->aux, key, val);
      }

      if (check && (val > 0xFFFF))
	runtime("Can't operate with value out of bounds in EC constructor");

      break;
    }

/* Relational operators */

#define COMPARE(x) \
    TWOARGS; \
    i = val_compare(v1, v2); \
    if (i==CMP_ERROR) \
      runtime( "Can't compare values of incompatible types" ); \
    res.type = T_BOOL; \
    res.val.i = (x); \
    break;

  case P('!','='): COMPARE(i!=0);
  case P('=','='): COMPARE(i==0);
  case '<': COMPARE(i==-1);
  case P('<','='): COMPARE(i!=1);

  case '!':
    ONEARG;
    if (v1.type != T_BOOL)
      runtime( "Not applied to non-boolean" );
    res = v1;
    res.val.i = !res.val.i;
    break;

  case '~':
    TWOARGS;
    res.type = T_BOOL;
    res.val.i = val_in_range(v1, v2);
    if (res.val.i == CMP_ERROR)
      runtime( "~ applied on unknown type pair" );
    res.val.i = !!res.val.i;
    break;
  case P('d','e'):
    ONEARG;
    res.type = T_BOOL;
    res.val.i = (v1.type != T_VOID);
    break;

  /* Set to indirect value, a1 = variable, a2 = value */
  case 's':
    ARG(v2, a2.p);
    sym = what->a1.p;
    vp = sym->def;
    if ((sym->class != (SYM_VARIABLE | v2.type)) && (v2.type != T_VOID)) {
#ifndef IPV6
      /* IP->Quad implicit conversion */
      if ((sym->class == (SYM_VARIABLE | T_QUAD)) && (v2.type == T_IP)) {
	vp->type = T_QUAD;
	vp->val.i = ipa_to_u32(v2.val.px.ip);
	break;
      }
#endif
      runtime( "Assigning to variable of incompatible type" );
    }
    *vp = v2; 
    break;

    /* some constants have value in a2, some in *a1.p, strange. */
  case 'c':	/* integer (or simple type) constant, string, set, or prefix_set */
    res.type = what->aux;

    if (res.type == T_PREFIX_SET)
      res.val.ti = what->a2.p;
    else if (res.type == T_SET)
      res.val.t = what->a2.p;
    else if (res.type == T_STRING)
      res.val.s = what->a2.p;
    else
      res.val.i = what->a2.i;
    break;
  case 'V':
  case 'C':
    res = * ((struct f_val *) what->a1.p);
    break;
  case 'p':
    ONEARG;
    val_print(v1);
    break;
  case '?':	/* ? has really strange error value, so we can implement if ... else nicely :-) */
    ONEARG;
    if (v1.type != T_BOOL)
      runtime( "If requires boolean expression" );
    if (v1.val.i) {
      ARG(res,a2.p);
      res.val.i = 0;
    } else res.val.i = 1;
    res.type = T_BOOL;
    break;
  case '0':
    debug( "No operation\n" );
    break;
  case P('p',','):
    ONEARG;
    if (what->a2.i == F_NOP || (what->a2.i != F_NONL && what->a1.p))
      log_commit(*L_INFO);

    switch (what->a2.i) {
    case F_QUITBIRD:
      die( "Filter asked me to die" );
    case F_ACCEPT:
      /* Should take care about turning ACCEPT into MODIFY */
    case F_ERROR:
    case F_REJECT:	/* FIXME (noncritical) Should print complete route along with reason to reject route */
      res.type = T_RETURN;
      res.val.i = what->a2.i;
      return res;	/* We have to return now, no more processing. */
    case F_NONL:
    case F_NOP:
      break;
    default:
      bug( "unknown return type: Can't happen");
    }
    break;
  case 'a':	/* rta access */
    {
      ACCESS_RTE;
      struct rta *rta = (*f_rte)->attrs;
      res.type = what->aux;
<<<<<<< HEAD
      switch(res.type) {
      case T_IP:
	res.val.px.ip = * (ip_addr *) ((char *) rta + what->a2.i);
	break;
      case T_ENUM:
	res.val.i = * ((char *) rta + what->a2.i);
	break;
      case T_STRING:	/* Warning: this is a special case for proto attribute */
	res.val.s = rta->proto->name;
	break;
      case T_PREFIX:	/* Warning: this works only for RT_IP prefix of network */
	{
	  res.val.px.ip = (*f_rte)->net->n.prefix;
	  res.val.px.len = (*f_rte)->net->n.pxlen;
	  break;
	}
=======

      switch (what->a2.i)
      {
      case SA_FROM:	res.val.px.ip = rta->from; break;
      case SA_GW:	res.val.px.ip = rta->gw; break;
      case SA_NET:	res.val.px.ip = (*f_rte)->net->n.prefix;
			res.val.px.len = (*f_rte)->net->n.pxlen; break;
      case SA_PROTO:	res.val.s = rta->proto->name; break;
      case SA_SOURCE:	res.val.i = rta->source; break;
      case SA_SCOPE:	res.val.i = rta->scope; break;
      case SA_CAST:	res.val.i = rta->cast; break;
      case SA_DEST:	res.val.i = rta->dest; break;
      case SA_IFNAME:	res.val.s = rta->iface ? rta->iface->name : ""; break;
      case SA_IFINDEX:	res.val.i = rta->iface ? rta->iface->index : 0; break;

>>>>>>> a5fc5958
      default:
	bug("Invalid static attribute access (%x)", res.type);
      }
    }
    break;
  case P('a','S'):
    ACCESS_RTE;
    ONEARG;
    if (what->aux != v1.type)
      runtime( "Attempt to set static attribute to incompatible type" );

    f_rta_cow();
    {
      struct rta *rta = (*f_rte)->attrs;

      switch (what->a2.i)
      {
      case SA_FROM:
	rta->from = v1.val.px.ip;
	break;

      case SA_GW:
	{
	  ip_addr ip = v1.val.px.ip;
	  neighbor *n = neigh_find(rta->proto, &ip, 0);
	  if (!n || (n->scope == SCOPE_HOST))
	    runtime( "Invalid gw address" );

	  rta->dest = RTD_ROUTER;
	  rta->gw = ip;
	  rta->iface = n->iface;
	  rta->nexthops = NULL;
	  rta->hostentry = NULL;
	}
	break;

      case SA_SCOPE:
	rta->scope = v1.val.i;
	break;

      case SA_DEST:
	i = v1.val.i;
	if ((i != RTD_BLACKHOLE) && (i != RTD_UNREACHABLE) && (i != RTD_PROHIBIT))
	  runtime( "Destination can be changed only to blackhole, unreachable or prohibit" );

	rta->dest = i;
	rta->gw = IPA_NONE;
	rta->iface = NULL;
	rta->nexthops = NULL;
	rta->hostentry = NULL;
	break;

      default:
	bug("Invalid static attribute access (%x)", res.type);
      }
    }
    break;
  case P('e','a'):	/* Access to extended attributes */
    ACCESS_RTE;
    {
      eattr *e = NULL;
      if (!(f_flags & FF_FORCE_TMPATTR))
	e = ea_find( (*f_rte)->attrs->eattrs, what->a2.i );
      if (!e) 
	e = ea_find( (*f_tmp_attrs), what->a2.i );
      if ((!e) && (f_flags & FF_FORCE_TMPATTR))
	e = ea_find( (*f_rte)->attrs->eattrs, what->a2.i );

      if (!e) {
	/* A special case: undefined int_set looks like empty int_set */
	if ((what->aux & EAF_TYPE_MASK) == EAF_TYPE_INT_SET) {
	  res.type = T_CLIST;
	  res.val.ad = adata_empty(f_pool, 0);
	  break;
	}
	/* The same special case for ec_set */
	else if ((what->aux & EAF_TYPE_MASK) == EAF_TYPE_EC_SET) {
	  res.type = T_ECLIST;
	  res.val.ad = adata_empty(f_pool, 0);
	  break;
	}

	/* Undefined value */
	res.type = T_VOID;
	break;
      }

      switch (what->aux & EAF_TYPE_MASK) {
      case EAF_TYPE_INT:
	res.type = T_INT;
	res.val.i = e->u.data;
	break;
      case EAF_TYPE_ROUTER_ID:
	res.type = T_QUAD;
	res.val.i = e->u.data;
	break;
      case EAF_TYPE_OPAQUE:
	res.type = T_ENUM_EMPTY;
	res.val.i = 0;
	break;
      case EAF_TYPE_IP_ADDRESS:
	res.type = T_IP;
	struct adata * ad = e->u.ptr;
	res.val.px.ip = * (ip_addr *) ad->data;
	break;
      case EAF_TYPE_AS_PATH:
        res.type = T_PATH;
	res.val.ad = e->u.ptr;
	break;
      case EAF_TYPE_INT_SET:
	res.type = T_CLIST;
	res.val.ad = e->u.ptr;
	break;
      case EAF_TYPE_EC_SET:
	res.type = T_ECLIST;
	res.val.ad = e->u.ptr;
	break;
      case EAF_TYPE_UNDEF:
	res.type = T_VOID;
	break;
      default:
	bug("Unknown type in e,a");
      }
    }
    break;
  case P('e','S'):
    ACCESS_RTE;
    ONEARG;
    {
      struct ea_list *l = lp_alloc(f_pool, sizeof(struct ea_list) + sizeof(eattr));

      l->next = NULL;
      l->flags = EALF_SORTED;
      l->count = 1;
      l->attrs[0].id = what->a2.i;
      l->attrs[0].flags = 0;
      l->attrs[0].type = what->aux | EAF_ORIGINATED;
      switch (what->aux & EAF_TYPE_MASK) {
      case EAF_TYPE_INT:
	if (v1.type != T_INT)
	  runtime( "Setting int attribute to non-int value" );
	l->attrs[0].u.data = v1.val.i;
	break;

      case EAF_TYPE_ROUTER_ID:
#ifndef IPV6
	/* IP->Quad implicit conversion */
	if (v1.type == T_IP) {
	  l->attrs[0].u.data = ipa_to_u32(v1.val.px.ip);
	  break;
	}
#endif
	/* T_INT for backward compatibility */
	if ((v1.type != T_QUAD) && (v1.type != T_INT))
	  runtime( "Setting quad attribute to non-quad value" );
	l->attrs[0].u.data = v1.val.i;
	break;

      case EAF_TYPE_OPAQUE:
	runtime( "Setting opaque attribute is not allowed" );
	break;
      case EAF_TYPE_IP_ADDRESS:
	if (v1.type != T_IP)
	  runtime( "Setting ip attribute to non-ip value" );
	int len = sizeof(ip_addr);
	struct adata *ad = lp_alloc(f_pool, sizeof(struct adata) + len);
	ad->length = len;
	(* (ip_addr *) ad->data) = v1.val.px.ip;
	l->attrs[0].u.ptr = ad;
	break;
      case EAF_TYPE_AS_PATH:
	if (v1.type != T_PATH)
	  runtime( "Setting path attribute to non-path value" );
	l->attrs[0].u.ptr = v1.val.ad;
	break;
      case EAF_TYPE_INT_SET:
	if (v1.type != T_CLIST)
	  runtime( "Setting clist attribute to non-clist value" );
	l->attrs[0].u.ptr = v1.val.ad;
	break;
      case EAF_TYPE_EC_SET:
	if (v1.type != T_ECLIST)
	  runtime( "Setting eclist attribute to non-eclist value" );
	l->attrs[0].u.ptr = v1.val.ad;
	break;
      case EAF_TYPE_UNDEF:
	if (v1.type != T_VOID)
	  runtime( "Setting void attribute to non-void value" );
	l->attrs[0].u.data = 0;
	break;
      default: bug("Unknown type in e,S");
      }

      if (!(what->aux & EAF_TEMP) && (!(f_flags & FF_FORCE_TMPATTR))) {
	f_rta_cow();
	l->next = (*f_rte)->attrs->eattrs;
	(*f_rte)->attrs->eattrs = l;
      } else {
	l->next = (*f_tmp_attrs);
	(*f_tmp_attrs) = l;
      }
    }
    break;
  case 'P':
    ACCESS_RTE;
    res.type = T_INT;
    res.val.i = (*f_rte)->pref;
    break;
  case P('P','S'):
    ACCESS_RTE;
    ONEARG;
    if (v1.type != T_INT)
      runtime( "Can't set preference to non-integer" );
    if ((v1.val.i < 0) || (v1.val.i > 0xFFFF))
      runtime( "Setting preference value out of bounds" );
    f_rte_cow();
    (*f_rte)->pref = v1.val.i;
    break;
  case 'L':	/* Get length of */
    ONEARG;
    res.type = T_INT;
    switch(v1.type) {
    case T_PREFIX: res.val.i = v1.val.px.len; break;
    case T_PATH:   res.val.i = as_path_getlen(v1.val.ad); break;
    default: runtime( "Prefix or path expected" );
    }
    break;
  case P('c','p'):	/* Convert prefix to ... */
    ONEARG;
    if (v1.type != T_PREFIX)
      runtime( "Prefix expected" );
    res.type = what->aux;
    switch(res.type) {
      /*    case T_INT:	res.val.i = v1.val.px.len; break; Not needed any more */
    case T_IP: res.val.px.ip = v1.val.px.ip; break;
    default: bug( "Unknown prefix to conversion" );
    }
    break;
  case P('a','f'):	/* Get first ASN from AS PATH */
    ONEARG;
    if (v1.type != T_PATH)
      runtime( "AS path expected" );

    as = 0;
    as_path_get_first(v1.val.ad, &as);
    res.type = T_INT;
    res.val.i = as;
    break;
  case P('a','l'):	/* Get last ASN from AS PATH */
    ONEARG;
    if (v1.type != T_PATH)
      runtime( "AS path expected" );

    as = 0;
    as_path_get_last(v1.val.ad, &as);
    res.type = T_INT;
    res.val.i = as;
    break;
  case 'r':
    ONEARG;
    res = v1;
    res.type |= T_RETURN;
    return res;
  case P('c','a'): /* CALL: this is special: if T_RETURN and returning some value, mask it out  */
    ONEARG;
    res = interpret(what->a2.p);
    if (res.type == T_RETURN)
      return res;
    res.type &= ~T_RETURN;    
    break;
  case P('c','v'):	/* Clear local variables */
    for (sym = what->a1.p; sym != NULL; sym = sym->aux2)
      ((struct f_val *) sym->def)->type = T_VOID;
    break;
  case P('S','W'):
    ONEARG;
    {
      struct f_tree *t = find_tree(what->a2.p, v1);
      if (!t) {
	v1.type = T_VOID;
	t = find_tree(what->a2.p, v1);
	if (!t) {
	  debug( "No else statement?\n");
	  break;
	}
      }	
      /* It is actually possible to have t->data NULL */

      res = interpret(t->data);
      if (res.type & T_RETURN)
	return res;
    }
    break;
  case P('i','M'): /* IP.MASK(val) */
    TWOARGS;
    if (v2.type != T_INT)
      runtime( "Integer expected");
    if (v1.type != T_IP)
      runtime( "You can mask only IP addresses" );
    {
      ip_addr mask = ipa_mkmask(v2.val.i);
      res.type = T_IP;
      res.val.px.ip = ipa_and(mask, v1.val.px.ip);
    }
    break;

  case 'E':	/* Create empty attribute */
    res.type = what->aux;
    res.val.ad = adata_empty(f_pool, 0);
    break;
  case P('A','p'):	/* Path prepend */
    TWOARGS;
    if (v1.type != T_PATH)
      runtime("Can't prepend to non-path");
    if (v2.type != T_INT)
      runtime("Can't prepend non-integer");

    res.type = T_PATH;
    res.val.ad = as_path_prepend(f_pool, v1.val.ad, v2.val.i);
    break;

  case P('C','a'):	/* (Extended) Community list add or delete */
    TWOARGS;
    if (v1.type == T_PATH)
    {
      struct f_tree *set = NULL;
      u32 key = 0;
      int pos;

      if (v2.type == T_INT)
	key = v2.val.i;
      else if ((v2.type == T_SET) && (v2.val.t->from.type == T_INT))
	set = v2.val.t;
      else
	runtime("Can't delete non-integer (set)");

      switch (what->aux)
      {
      case 'a':	runtime("Can't add to path");
      case 'd':	pos = 0; break;
      case 'f':	pos = 1; break;
      default:	bug("unknown Ca operation");
      }

      if (pos && !set)
	runtime("Can't filter integer");

      res.type = T_PATH;
      res.val.ad = as_path_filter(f_pool, v1.val.ad, set, key, pos);
    }
    else if (v1.type == T_CLIST)
    {
      /* Community (or cluster) list */
      struct f_val dummy;
      int arg_set = 0;
      i = 0;

      if ((v2.type == T_PAIR) || (v2.type == T_QUAD))
	i = v2.val.i;
#ifndef IPV6
      /* IP->Quad implicit conversion */
      else if (v2.type == T_IP)
	i = ipa_to_u32(v2.val.px.ip);
#endif
      else if ((v2.type == T_SET) && clist_set_type(v2.val.t, &dummy))
	arg_set = 1;
      else if (v2.type == T_CLIST)
	arg_set = 2;
      else
	runtime("Can't add/delete non-pair");

      res.type = T_CLIST;
      switch (what->aux)
      {
      case 'a':
	if (arg_set == 1)
	  runtime("Can't add set");
	else if (!arg_set)
	  res.val.ad = int_set_add(f_pool, v1.val.ad, i);
	else 
	  res.val.ad = int_set_union(f_pool, v1.val.ad, v2.val.ad);
	break;
      
      case 'd':
	if (!arg_set)
	  res.val.ad = int_set_del(f_pool, v1.val.ad, i);
	else
	  res.val.ad = clist_filter(f_pool, v1.val.ad, v2, 0);
	break;

      case 'f':
	if (!arg_set)
	  runtime("Can't filter pair");
	res.val.ad = clist_filter(f_pool, v1.val.ad, v2, 1);
	break;

      default:
	bug("unknown Ca operation");
      }
    }
    else if (v1.type == T_ECLIST)
    {
      /* Extended community list */
      int arg_set = 0;
      
      /* v2.val is either EC or EC-set */
      if ((v2.type == T_SET) && eclist_set_type(v2.val.t))
	arg_set = 1;
      else if (v2.type == T_ECLIST)
	arg_set = 2;
      else if (v2.type != T_EC)
	runtime("Can't add/delete non-pair");

      res.type = T_ECLIST;
      switch (what->aux)
      {
      case 'a':
	if (arg_set == 1)
	  runtime("Can't add set");
	else if (!arg_set)
	  res.val.ad = ec_set_add(f_pool, v1.val.ad, v2.val.ec);
	else 
	  res.val.ad = ec_set_union(f_pool, v1.val.ad, v2.val.ad);
	break;
      
      case 'd':
	if (!arg_set)
	  res.val.ad = ec_set_del(f_pool, v1.val.ad, v2.val.ec);
	else
	  res.val.ad = eclist_filter(f_pool, v1.val.ad, v2, 0);
	break;

      case 'f':
	if (!arg_set)
	  runtime("Can't filter ec");
	res.val.ad = eclist_filter(f_pool, v1.val.ad, v2, 1);
	break;

      default:
	bug("unknown Ca operation");
      }
    }
    else
      runtime("Can't add/delete to non-(e)clist");

    break;

  case P('R','C'):	/* ROA Check */
    if (what->arg1)
    {
      TWOARGS;
      if ((v1.type != T_PREFIX) || (v2.type != T_INT))
	runtime("Invalid argument to roa_check()");

      as = v2.val.i;
    }
    else
    {
      ACCESS_RTE;
      v1.val.px.ip = (*f_rte)->net->n.prefix;
      v1.val.px.len = (*f_rte)->net->n.pxlen;

      /* We ignore temporary attributes, probably not a problem here */
      /* 0x02 is a value of BA_AS_PATH, we don't want to include BGP headers */
      eattr *e = ea_find((*f_rte)->attrs->eattrs, EA_CODE(EAP_BGP, 0x02));

      if (!e || e->type != EAF_TYPE_AS_PATH)
	runtime("Missing AS_PATH attribute");

      as_path_get_last(e->u.ptr, &as);
    }

    struct roa_table_config *rtc = ((struct f_inst_roa_check *) what)->rtc;
    if (!rtc->table)
      runtime("Missing ROA table");

    res.type = T_ENUM_ROA;
    res.val.i = roa_check(rtc->table, v1.val.px.ip, v1.val.px.len, as);
    break;

  default:
    bug( "Unknown instruction %d (%c)", what->code, what->code & 0xff);
  }
  if (what->next)
    return interpret(what->next);
  return res;
}

#undef ARG
#define ARG(x,y) \
	if (!i_same(f1->y, f2->y)) \
		return 0;

#define ONEARG ARG(v1, a1.p)
#define TWOARGS ARG(v1, a1.p) \
		ARG(v2, a2.p)

#define A2_SAME if (f1->a2.i != f2->a2.i) return 0;

/*
 * i_same - function that does real comparing of instruction trees, you should call filter_same from outside
 */
int
i_same(struct f_inst *f1, struct f_inst *f2)
{
  if ((!!f1) != (!!f2))
    return 0;
  if (!f1)
    return 1;
  if (f1->aux != f2->aux)
    return 0;
  if (f1->code != f2->code)
    return 0;
  if (f1 == f2)		/* It looks strange, but it is possible with call rewriting trickery */
    return 1;

  switch(f1->code) {
  case ',': /* fall through */
  case '+':
  case '-':
  case '*':
  case '/':
  case '|':
  case '&':
  case P('m','p'):
  case P('m','c'):
  case P('!','='):
  case P('=','='):
  case '<':
  case P('<','='): TWOARGS; break;

  case '!': ONEARG; break;
  case '~': TWOARGS; break;
  case P('d','e'): ONEARG; break;

  case 's':
    ARG(v2, a2.p);
    {
      struct symbol *s1, *s2;
      s1 = f1->a1.p;
      s2 = f2->a1.p;
      if (strcmp(s1->name, s2->name))
	return 0;
      if (s1->class != s2->class)
	return 0;
    }
    break;

  case 'c': 
    switch (f1->aux) {

    case T_PREFIX_SET:
      if (!trie_same(f1->a2.p, f2->a2.p))
	return 0;
      break;

    case T_SET:
      if (!same_tree(f1->a2.p, f2->a2.p))
	return 0;
      break;

    case T_STRING:
      if (strcmp(f1->a2.p, f2->a2.p))
	return 0;
      break;

    default:
      A2_SAME;
    }
    break;
  case 'C': 
    {
      struct f_val *v1 = (struct f_val *) f1->a1.p;
      struct f_val *v2 = (struct f_val *) f2->a1.p;

      /* Handle some cases that are not handled by val_compare()
         also T_PATH, T_CLIST and T_ECLIST does not work,
         but you cannot easily create such constants */

      if ((v1->type == T_SET) && (v2->type == T_SET))
      {
	if (!same_tree(v1->val.t, v2->val.t))
	  return 0;
	break;
      }

      if ((v1->type == T_PREFIX_SET) && (v2->type == T_PREFIX_SET))
      {
	if (!trie_same(v1->val.ti, v2->val.ti))
	  return 0;
	break;
      }

      if (val_compare(*v1 , *v2))
	return 0;
    }
    break;
  case 'V': 
    if (strcmp((char *) f1->a2.p, (char *) f2->a2.p))
      return 0;
    break;
  case 'p': case 'L': ONEARG; break;
  case '?': TWOARGS; break;
  case '0': case 'E': break;
  case P('p',','): ONEARG; A2_SAME; break;
  case 'P':
  case 'a': A2_SAME; break;
  case P('e','a'): A2_SAME; break;
  case P('P','S'):
  case P('a','S'):
  case P('e','S'): ONEARG; A2_SAME; break;

  case 'r': ONEARG; break;
  case P('c','p'): ONEARG; break;
  case P('c','a'): /* Call rewriting trickery to avoid exponential behaviour */
             ONEARG; 
	     if (!i_same(f1->a2.p, f2->a2.p))
	       return 0; 
	     f2->a2.p = f1->a2.p;
	     break;
  case P('c','v'): break; /* internal instruction */ 
  case P('S','W'): ONEARG; if (!same_tree(f1->a2.p, f2->a2.p)) return 0; break;
  case P('i','M'): TWOARGS; break;
  case P('A','p'): TWOARGS; break;
  case P('C','a'): TWOARGS; break;
  case P('a','f'):
  case P('a','l'): ONEARG; break;
  case P('R','C'):
    TWOARGS;
    /* Does not really make sense - ROA check resuls may change anyway */
    if (strcmp(((struct f_inst_roa_check *) f1)->rtc->name, 
	       ((struct f_inst_roa_check *) f2)->rtc->name))
      return 0;
    break;
  default:
    bug( "Unknown instruction %d in same (%c)", f1->code, f1->code & 0xff);
  }
  return i_same(f1->next, f2->next);
}

/**
 * f_run - run a filter for a route
 * @filter: filter to run
 * @rte: route being filtered, may be modified
 * @tmp_attrs: temporary attributes, prepared by caller or generated by f_run()
 * @tmp_pool: all filter allocations go from this pool
 * @flags: flags
 *
 * If filter needs to modify the route, there are several
 * posibilities. @rte might be read-only (with REF_COW flag), in that
 * case rw copy is obtained by rte_cow() and @rte is replaced. If
 * @rte is originally rw, it may be directly modified (and it is never
 * copied).
 *
 * The returned rte may reuse the (possibly cached, cloned) rta, or
 * (if rta was modificied) contains a modified uncached rta, which
 * uses parts allocated from @tmp_pool and parts shared from original
 * rta. There is one exception - if @rte is rw but contains a cached
 * rta and that is modified, rta in returned rte is also cached.
 *
 * Ownership of cached rtas is consistent with rte, i.e.
 * if a new rte is returned, it has its own clone of cached rta
 * (and cached rta of read-only source rte is intact), if rte is
 * modified in place, old cached rta is possibly freed.
 */
int
f_run(struct filter *filter, struct rte **rte, struct ea_list **tmp_attrs, struct linpool *tmp_pool, int flags)
{
  if (filter == FILTER_ACCEPT)
    return F_ACCEPT;

  if (filter == FILTER_REJECT)
    return F_REJECT;

  int rte_cow = ((*rte)->flags & REF_COW);
  DBG( "Running filter `%s'...", filter->name );

  f_rte = rte;
  f_old_rta = NULL;
  f_tmp_attrs = tmp_attrs;
  f_pool = tmp_pool;
  f_flags = flags;

  log_reset();
  struct f_val res = interpret(filter->root);

  if (f_old_rta) {
    /*
     * Cached rta was modified and f_rte contains now an uncached one,
     * sharing some part with the cached one. The cached rta should
     * be freed (if rte was originally COW, f_old_rta is a clone
     * obtained during rte_cow()).
     *
     * This also implements the exception mentioned in f_run()
     * description. The reason for this is that rta reuses parts of
     * f_old_rta, and these may be freed during rta_free(f_old_rta).
     * This is not the problem if rte was COW, because original rte
     * also holds the same rta.
     */
    if (!rte_cow)
      (*f_rte)->attrs = rta_lookup((*f_rte)->attrs);

    rta_free(f_old_rta);
  }


  if (res.type != T_RETURN) {
    log( L_ERR "Filter %s did not return accept nor reject. Make up your mind", filter->name); 
    return F_ERROR;
  }
  DBG( "done (%d)\n", res.val.i );
  return res.val.i;
}

struct f_val
f_eval(struct f_inst *expr, struct linpool *tmp_pool)
{
  f_flags = 0;
  f_tmp_attrs = NULL;
  f_rte = NULL;
  f_pool = tmp_pool;

  log_reset();
  return interpret(expr);
}

int
f_eval_int(struct f_inst *expr)
{
  /* Called independently in parse-time to eval expressions */
  struct f_val res = f_eval(expr, cfg_mem);

  if (res.type != T_INT)
    cf_error("Integer expression expected");

  return res.val.i;
}

u32
f_eval_asn(struct f_inst *expr)
{
  /* Called as a part of another interpret call, therefore no log_reset() */
  struct f_val res = interpret(expr);
  return (res.type == T_INT) ? res.val.i : 0;
}

/**
 * filter_same - compare two filters
 * @new: first filter to be compared
 * @old: second filter to be compared, notice that this filter is
 * damaged while comparing.
 *
 * Returns 1 in case filters are same, otherwise 0. If there are
 * underlying bugs, it will rather say 0 on same filters than say
 * 1 on different.
 */
int
filter_same(struct filter *new, struct filter *old)
{
  if (old == new)	/* Handle FILTER_ACCEPT and FILTER_REJECT */
    return 1;
  if (old == FILTER_ACCEPT || old == FILTER_REJECT ||
      new == FILTER_ACCEPT || new == FILTER_REJECT)
    return 0;
  return i_same(new->root, old->root);
}<|MERGE_RESOLUTION|>--- conflicted
+++ resolved
@@ -824,24 +824,6 @@
       ACCESS_RTE;
       struct rta *rta = (*f_rte)->attrs;
       res.type = what->aux;
-<<<<<<< HEAD
-      switch(res.type) {
-      case T_IP:
-	res.val.px.ip = * (ip_addr *) ((char *) rta + what->a2.i);
-	break;
-      case T_ENUM:
-	res.val.i = * ((char *) rta + what->a2.i);
-	break;
-      case T_STRING:	/* Warning: this is a special case for proto attribute */
-	res.val.s = rta->proto->name;
-	break;
-      case T_PREFIX:	/* Warning: this works only for RT_IP prefix of network */
-	{
-	  res.val.px.ip = (*f_rte)->net->n.prefix;
-	  res.val.px.len = (*f_rte)->net->n.pxlen;
-	  break;
-	}
-=======
 
       switch (what->a2.i)
       {
@@ -857,7 +839,6 @@
       case SA_IFNAME:	res.val.s = rta->iface ? rta->iface->name : ""; break;
       case SA_IFINDEX:	res.val.i = rta->iface ? rta->iface->index : 0; break;
 
->>>>>>> a5fc5958
       default:
 	bug("Invalid static attribute access (%x)", res.type);
       }
