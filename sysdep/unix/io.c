--- conflicted
+++ resolved
@@ -581,32 +581,8 @@
   NULL
 };
 
-<<<<<<< HEAD
 #define SOCKADDR_DEFINE(sa, len, af) struct sockaddr *sa; int len; sockaddr_init(sa, len, af)
 #define sockaddr_init(sa, len, af) do { len=sockaddr_size(af); sa=alloca(len); sa->sa_family=af; } while(0)
-=======
-/**
- * sk_new - create a socket
- * @p: pool
- *
- * This function creates a new socket resource. If you want to use it,
- * you need to fill in all the required fields of the structure and
- * call sk_open() to do the actual opening of the socket.
- *
- * The real function name is sock_new(), sk_new() is a macro wrapper
- * to avoid collision with OpenSSL.
- */
-sock *
-sock_new(pool *p)
-{
-  sock *s = ralloc(p, &sk_class);
-  s->pool = p;
-  // s->saddr = s->daddr = IPA_NONE;
-  s->tos = s->ttl = -1;
-  s->fd = -1;
-  return s;
-}
->>>>>>> 48cf5e84
 
 static inline int sockaddr_size(int af)
 { return (af == AF_INET) ? sizeof(struct sockaddr_in) : sizeof(struct sockaddr_in6); }
@@ -683,9 +659,12 @@
  * This function creates a new socket resource. If you want to use it,
  * you need to fill in all the required fields of the structure and
  * call sk_open() to do the actual opening of the socket.
+ *
+ * The real function name is sock_new(), sk_new() is a macro wrapper
+ * to avoid collision with OpenSSL.
  */
 sock *
-sk_new(pool *p)
+sock_new(pool *p)
 {
   sock *s = ralloc(p, &sk_class);
   s->pool = p;
