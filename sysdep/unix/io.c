--- conflicted
+++ resolved
@@ -690,11 +690,6 @@
 
 
 /* PKTINFO handling is also standardized in IPv6 */
-<<<<<<< HEAD
-=======
-#define CMSG_RX_SPACE (CMSG_SPACE(sizeof(struct in6_pktinfo)) + CMSG_SPACE(sizeof(int)))
-#define CMSG_TX_SPACE CMSG_SPACE(sizeof(struct in6_pktinfo))
->>>>>>> 6ac4f87a
 
 /*
  * RFC 2292 uses IPV6_PKTINFO for both the socket option and the cmsg
@@ -712,84 +707,88 @@
 #define IPV6_RECVHOPLIMIT IPV6_HOPLIMIT
 #endif
 
+
+#define CMSG6_SPACE_PKTINFO CMSG_SPACE(sizeof(struct in6_pktinfo))
+
 static inline char *
-sk_request_pktinfo6(sock *s)
+sk_request_cmsg6_pktinfo(sock *s)
 {
   int ok = 1;
-<<<<<<< HEAD
+
+  if (setsockopt(s->fd, IPPROTO_IPV6, IPV6_RECVPKTINFO, &ok, sizeof(ok)) < 0)
+    return "IPV6_RECVPKTINFO";
+
+  return NULL;
+}
+
+static inline void
+sk_process_cmsg6_pktinfo(sock *s, struct cmsghdr *cm)
+{
+  if ((cm->cmsg_type == IPV6_PKTINFO) && (s->flags & SKF_LADDR_RX))
+  {
+    struct in6_pktinfo *pi = (struct in6_pktinfo *) CMSG_DATA(cm);
+    s->laddr = ipa_get_in6(&pi->ipi6_addr);
+    s->lifindex = pi->ipi6_ifindex;
+  }
+}
+
+
+#define CMSG6_SPACE_TTL CMSG_SPACE(sizeof(int))
+
+static inline char *
+sk_request_cmsg6_ttl(sock *s)
+{
+  int ok = 1;
+
+  if (setsockopt(s->fd, IPPROTO_IPV6, IPV6_RECVHOPLIMIT, &ok, sizeof(ok)) < 0)
+    return "IPV6_RECVHOPLIMIT";
+
+  return NULL;
+}
+
+static inline void
+sk_process_cmsg6_ttl(sock *s, struct cmsghdr *cm)
+{
+  if ((cm->cmsg_type == IPV6_HOPLIMIT) && (s->flags & SKF_TTL_RX))
+    s->ttl = * (int *) CMSG_DATA(cm);
+}
+
+
+#define CMSG_RX_SPACE MAX(CMSG4_SPACE_PKTINFO+CMSG4_SPACE_TTL, \
+			  CMSG6_SPACE_PKTINFO+CMSG6_SPACE_TTL)
+#define CMSG_TX_SPACE MAX(CMSG4_SPACE_PKTINFO,CMSG6_SPACE_PKTINFO)
+
+
+static void
+sk_process_cmsgs(sock *s, struct msghdr *msg)
+{
+  struct cmsghdr *cm;
+
   if (s->flags & SKF_LADDR_RX)
-    if (setsockopt(s->fd, IPPROTO_IPV6, IPV6_RECVPKTINFO, &ok, sizeof(ok)) < 0)
-      return "IPV6_RECVPKTINFO";
-=======
-
-  if ((s->flags & SKF_LADDR_RX) &&
-      (setsockopt(s->fd, IPPROTO_IPV6, IPV6_RECVPKTINFO, &ok, sizeof(ok)) < 0))
-    return "IPV6_RECVPKTINFO";
->>>>>>> 6ac4f87a
-
-  if ((s->flags & SKF_TTL_RX) &&
-      (setsockopt(s->fd, IPPROTO_IPV6, IPV6_RECVHOPLIMIT, &ok, sizeof(ok)) < 0))
-    return "IPV6_RECVHOPLIMIT";
-
-  return NULL;
-}
-
-static void
-sk_process_rx_cmsgs(sock *s, struct msghdr *msg)
-{
-  struct cmsghdr *cm;
-<<<<<<< HEAD
-
-  if (!(s->flags & SKF_LADDR_RX))
-    return;
-=======
-  struct in6_pktinfo *pi = NULL;
-  int *hlim = NULL;
->>>>>>> 6ac4f87a
-
-  s->laddr = IPA_NONE;
-  s->lifindex = 0;
+  {
+    s->laddr = IPA_NONE;
+    s->lifindex = 0;
+  }
+
+  if (s->flags & SKF_TTL_RX)
+    s->ttl = -1;
 
   for (cm = CMSG_FIRSTHDR(msg); cm != NULL; cm = CMSG_NXTHDR(msg, cm))
   {
-    if (cm->cmsg_level == IPPROTO_IPV6 && cm->cmsg_type == IPV6_PKTINFO)
-      pi = (struct in6_pktinfo *) CMSG_DATA(cm);
-
-    if (cm->cmsg_level == IPPROTO_IPV6 && cm->cmsg_type == IPV6_HOPLIMIT)
-      hlim = (int *) CMSG_DATA(cm);
+    if ((cm->cmsg_level == IPPROTO_IP) && sk_is_ipv4(s))
+    {
+      sk_process_cmsg4_pktinfo(s, cm);
+      sk_process_cmsg4_ttl(s, cm);
+    }
+
+    if ((cm->cmsg_level == IPPROTO_IPV6) && sk_is_ipv6(s))
+    {
+      sk_process_cmsg6_pktinfo(s, cm);
+      sk_process_cmsg6_ttl(s, cm);
+    }
   }
-
-  if (s->flags & SKF_LADDR_RX)
-  {
-    if (pi)
-    {
-<<<<<<< HEAD
-      if (cm->cmsg_level == IPPROTO_IPV6 && cm->cmsg_type == IPV6_PKTINFO)
-	{
-	  struct in6_pktinfo *pi = (struct in6_pktinfo *) CMSG_DATA(cm);
-	  s->laddr = ipa_get_in6(&pi->ipi6_addr);
-	  s->lifindex = pi->ipi6_ifindex;
-	}
-
-      sk_process_rx_cmsg4(s, cm);
-    }
-=======
-      get_inaddr(&s->laddr, &pi->ipi6_addr);
-      s->lifindex = pi->ipi6_ifindex;
-    }
-    else
-    {
-      s->laddr = IPA_NONE;
-      s->lifindex = 0;
-    }
-  }
-
-  if (s->flags & SKF_TTL_RX)
-    s->ttl = hlim ? *hlim : -1;
-
-  return;
->>>>>>> 6ac4f87a
-}
+}
+
 
 /*
 static void
@@ -849,14 +848,33 @@
   if (s->priority >= 0)
     sk_set_priority(s, s->priority);
 
-  // XXXX better error handling
   if (s->ttl >= 0)
-    sk_set_ttl(s, s->ttl);
+    if (sk_set_ttl(s, s->ttl) < 0)
+      ERR("sk_set_ttl");
 
   if (sk_is_ipv4(s))
-    err = sk_request_pktinfo4(s);
-  else
-    err = sk_request_pktinfo6(s);
+  {
+    if (s->flags & SKF_LADDR_RX)
+      if (err = sk_request_cmsg4_pktinfo(s))
+	goto bad;
+
+    if (s->flags & SKF_TTL_RX)
+      if (err = sk_request_cmsg4_ttl(s))
+	goto bad;
+  }
+
+  if (sk_is_ipv6(s))
+  {
+    if (s->flags & SKF_LADDR_RX)
+      if (err = sk_request_cmsg6_pktinfo(s))
+	goto bad;
+
+    if (s->flags & SKF_TTL_RX)
+      if (err = sk_request_cmsg6_ttl(s));
+  }
+
+  return NULL;
+
 bad:
   return err;
 }
@@ -1548,7 +1566,7 @@
 	  }
 	s->rpos = s->rbuf + e;
 	sockaddr_read(sa, &s->faddr, NULL, &s->fport, 1);
-	sk_process_rx_cmsgs(s, &msg);
+	sk_process_cmsgs(s, &msg);
 
 	s->rx_hook(s, e);
 	return 1;
