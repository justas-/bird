--- conflicted
+++ resolved
@@ -90,11 +90,7 @@
 %left '!'
 %nonassoc '.'
 
-<<<<<<< HEAD
-CF_KEYWORDS(DEFINE, ON, OFF, YES, NO, XS, XMS, XUS)
-=======
 CF_KEYWORDS(DEFINE, ON, OFF, YES, NO, S, MS, US)
->>>>>>> 0aeac9cb
 
 CF_GRAMMAR
 
@@ -133,18 +129,10 @@
  ;
 
 
-<<<<<<< HEAD
-/* XXX fix X* symbols, they collide with macros */
-expr_us:
-   expr XS  { $$ = (u32) $1 * 1000000; }
- | expr XMS { $$ = (u32) $1 * 1000; }
- | expr XUS { $$ = (u32) $1 * 1; }
-=======
 expr_us:
    expr S  { $$ = (u32) $1 * 1000000; }
  | expr MS { $$ = (u32) $1 * 1000; }
  | expr US { $$ = (u32) $1 * 1; }
->>>>>>> 0aeac9cb
  ;
 
 /* expr_u16: expr { check_u16($1); $$ = $1; }; */
