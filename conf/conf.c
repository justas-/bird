--- conflicted
+++ resolved
@@ -92,16 +92,12 @@
   linpool *l = lp_new(p, 4080);
   struct config *c = lp_allocz(l, sizeof(struct config));
 
-<<<<<<< HEAD
-  c->mrt_proto_file = -1; 		/* Indication that the file descriptor should not be used */
-=======
   /* Duplication of name string in local linear pool */
   uint nlen = strlen(name) + 1;
   char *ndup = lp_allocu(l, nlen);
   memcpy(ndup, name, nlen);
 
-  c->mrtdump_file = -1; /* Hack, this should be sysdep-specific */
->>>>>>> 06edbb67
+  c->mrt_proto_file = -1; 		/* Indication that the file descriptor should not be used */
   c->pool = p;
   c->mem = l;
   c->file_name = ndup;
