/*
 *	Rest in pieces - RIP protocol
 *
 *	Copyright (c) 1998, 1999 Pavel Machek <pavel@ucw.cz>
 *	              2004       Ondrej Filip <feela@network.cz>
 *
 *	Can be freely distributed and used under the terms of the GNU GPL.
 *
 	FIXME: IPv6 support: packet size
	FIXME: (nonurgent) IPv6 support: receive "route using" blocks
	FIXME: (nonurgent) IPv6 support: generate "nexthop" blocks
		next hops are only advisory, and they are pretty ugly in IPv6.
		I suggest just forgetting about them.

	FIXME: (nonurgent): fold rip_connection into rip_interface?

	FIXME: propagation of metric=infinity into main routing table may or may not be good idea.
 */

/**
 * DOC: Routing Information Protocol
 *
 * RIP is a pretty simple protocol, so about a half of its code is interface
 * with the core.
 *
 * We maintain our own linked list of &rip_entry structures -- it serves
 * as our small routing table. RIP never adds to this linked list upon
 * packet reception; instead, it lets the core know about data from the packet
 * and waits for the core to call rip_rt_notify().
 *
 * Within rip_tx(), the list is
 * walked and a packet is generated using rip_tx_prepare(). This gets
 * tricky because we may need to send more than one packet to one
 * destination. Struct &rip_connection is used to hold context information such as how
 * many of &rip_entry's we have already sent and it's also used to protect
 * against two concurrent sends to one destination. Each &rip_interface has
 * at most one &rip_connection.
 *
 * We are not going to honor requests for sending part of
 * routing table. That would need to turn split horizon off etc.  
 *
 * About triggered updates, RFC says: when a triggered update was sent,
 * don't send a new one for something between 1 and 5 seconds (and send one
 * after that). We do something else: each 5 seconds,
 * we look for any changed routes and broadcast them.
 */

#undef LOCAL_DEBUG
#define LOCAL_DEBUG 1

#include "nest/bird.h"
#include "nest/iface.h"
#include "nest/protocol.h"
#include "nest/route.h"
#include "lib/socket.h"
#include "lib/resource.h"
#include "lib/lists.h"
#include "lib/timer.h"
#include "lib/string.h"

#include "rip.h"

#define P ((struct rip_proto *) p)
#define P_CF ((struct rip_proto_config *)p->cf)

#define TRACE(level, msg, args...) do { if (p->debug & level) { log(L_TRACE "%s: " msg, p->name , ## args); } } while(0)

static struct rip_interface *new_iface(struct proto *p, struct iface *new, unsigned long flags, struct iface_patt *patt);

static inline int rip_is_old(struct proto *p)
{ return p->proto == &proto_rip; }

static inline int rip_is_ng(struct proto *p)
{ return p->proto == &proto_ripng; }

/*
 * Output processing
 *
 * This part is responsible for getting packets out to the network.
 */

static void
rip_tx_err( sock *s, int err )
{
  struct rip_connection *c = ((struct rip_interface *)(s->data))->busy;
  struct proto *p = c->proto;
  log( L_ERR "%s: Unexpected error at rip transmit: %M", p->name, err );
}

/*
 * rip_tx_prepare:
 * @e: rip entry that needs to be translated to form suitable for network
 * @b: block to be filled
 *
 * Fill one rip block with info that needs to go to the network. Handle
 * nexthop and split horizont correctly. (Next hop is ignored for IPv6,
 * that could be fixed but it is not real problem).
 */
static int
rip_tx_prepare(struct proto *p, struct rip_block *block, struct rip_entry *e, struct rip_interface *rif, int pos )
{
  int split = neigh_connected_to(p, &e->whotoldme, rif->iface);
  int nh_ok = neigh_connected_to(p, &e->nexthop, rif->iface);
  int metric = split ? P_CF->infinity : e->metric;

  if (rip_is_old(p)) {
    /* RIPv2 */
    struct rip_block_v2 *b = (void *) block;
    b->afi = htons(AF_INET);
    b->tag = htons(e->tag);
    b->network = ip4_hton(ipa_to_ip4(e->n.prefix));
    b->netmask = ip4_hton(ip4_mkmask(e->n.pxlen));
    b->nexthop = nh_ok ? ip4_hton(ipa_to_ip4(e->nexthop)) : IP4_NONE;
    b->metric = htonl(metric);

  } else {
    /* RIPng */
    struct rip_block_ng *b = (void *) block;
    b->network = ip6_hton(e->n.prefix);
    b->tag = htons(e->tag);
    b->pxlen = e->n.pxlen;
    b->metric = metric;
  }

  return pos+1;
}

/*
 * rip_tx - send one rip packet to the network
 */
static void
rip_tx( sock *s )
{
  struct rip_interface *rif = s->data;
  struct rip_connection *c = rif->busy;
  struct proto *p = c->proto;
  struct rip_packet *packet = (void *) s->tbuf;
  int i, packetlen;
  int maxi, nullupdate = 1;

  DBG( "Sending to %I\n", s->daddr );
  do {

    if (c->done)
      goto done;

    DBG( "Preparing packet to send: " );

    packet->heading.command = RIPCMD_RESPONSE;
    packet->heading.unused  = 0;

    i = !!P_CF->authtype;

    if (rip_is_old(p)) {
      packet->heading.version = 2; 
      maxi = ((P_CF->authtype == AT_MD5) ? PACKET_MD5_MAX : PACKET_MAX);
    } else {
      /* RIPng has independent version numbering */
      packet->heading.version = 1;
      maxi = 5;	/* FIXME: This is some nonsense? */
    }
    
    FIB_ITERATE_START(&P->rtable, &c->iter, z) {
      struct rip_entry *e = (struct rip_entry *) z;

      if (!rif->triggered || (!(e->updated < now-2))) {		/* FIXME: Should be probably 1 or some different algorithm */
	nullupdate = 0;
	i = rip_tx_prepare( p, packet->block + i, e, rif, i );
	if (i >= maxi) {
	  FIB_ITERATE_PUT(&c->iter, z);
	  goto break_loop;
	}
      }
    } FIB_ITERATE_END(z);
    c->done = 1;

  break_loop:

    packetlen = rip_outgoing_authentication(p, (void *) &packet->block[0], packet, i);

    DBG( ", sending %d blocks, ", i );
    if (nullupdate) {
      DBG( "not sending NULL update\n" );
      c->done = 1;
      goto done;
    }
    if (ipa_nonzero(c->daddr))
      i = sk_send_to( s, packetlen, c->daddr, c->dport );
    else
      i = sk_send( s, packetlen );

    DBG( "it wants more\n" );
  
  } while (i>0);
  
  if (i<0) rip_tx_err( s, i );
  DBG( "blocked\n" );
  return;

done:
  DBG( "Looks like I'm" );
  c->rif->busy = NULL;
  rem_node(NODE c);
  mb_free(c);
  DBG( " done\n" );
  return;
}

/* 
 * rip_sendto - send whole routing table to selected destination
 * @rif: interface to use. Notice that we lock interface so that at
 * most one send to one interface is done.
 */
static void
rip_sendto( struct proto *p, ip_addr daddr, int dport, struct rip_interface *rif )
{
  struct iface *iface = rif->iface;
  struct rip_connection *c;
  static int num = 0;

  if (rif->busy) {
    log (L_WARN "%s: Interface %s is much too slow, dropping request", p->name, iface->name);
    return;
  }
  c = mb_alloc( p->pool, sizeof( struct rip_connection ));
  rif->busy = c;
  
  c->addr = daddr;
  c->proto = p;
  c->num = num++;
  c->rif = rif;

  c->dport = dport;
  c->daddr = daddr;
  if (c->rif->sock->data != rif)
    bug("not enough send magic");

  c->done = 0;
  FIB_ITERATE_INIT( &c->iter, &P->rtable );
  add_head( &P->connections, NODE c );
  if (ipa_nonzero(daddr))
    TRACE(D_PACKETS, "Sending my routing table to %I:%d on %s", daddr, dport, rif->iface->name );
  else
    TRACE(D_PACKETS, "Broadcasting routing table to %s", rif->iface->name );

  rip_tx(c->rif->sock);
}

static struct rip_interface*
find_interface(struct proto *p, struct iface *what)
{
  struct rip_interface *i;

  WALK_LIST (i, P->interfaces)
    if (i->iface == what)
      return i;
  return NULL;
}

/*
 * Input processing
 *
 * This part is responsible for any updates that come from network 
 */

static void
rip_rte_update_if_better(rtable *tab, net *net, struct proto *p, rte *new)
{
  rte *old;

  old = rte_find(net, p);
  if (!old || p->rte_better(new, old) ||
      (ipa_equal(old->attrs->from, new->attrs->from) &&
      (old->u.rip.metric != new->u.rip.metric)) )
    rte_update(tab, net, p, p, new);
  else
    rte_free(new);
}

/*
 * process_block - let main routing table know about our new entry
 * @b: entry in network format
 *
 * This does some basic checking and then translates @b to format
 * used by bird core and feeds bird core with this route.
 */
static void
process_block( struct proto *p, struct rip_block *block, ip_addr from, struct iface *iface, int version )
{
  struct rip_interface *rif;
  ip_addr prefix, gw;
  int pxlen, metric, tag;

  CHK_MAGIC;

  if (rip_is_old(p)) {
    /* RIPv2 */
    struct rip_block_v2 *b = (void *) block;

    if (ntohs(b->afi) != AF_INET)
      return;

    prefix = ipa_from_ip4(ip4_ntoh(b->network));
    gw = ip4_nonzero(b->nexthop) ? ipa_from_ip4(ip4_ntoh(b->nexthop)) : from;
    metric = ntohl(b->metric);
    tag = ntohs(b->tag);

    /* FIXME (nonurgent): better handling of RIPv1? */
    if (version == 1)
      pxlen = ip4_masklen(ip4_class_mask(ipa_to_ip4(prefix)));
    else
      pxlen = ip4_masklen(ip4_ntoh(b->netmask));

    if (pxlen < 0) {
      log(L_REMOTE "%s: Received invalid netmask for %I from %I",
	  p->name, prefix, from);
      return;
    }

  } else {
    /* RIPng */
    struct rip_block_ng *b = (void *) block;
    prefix = ip6_ntoh(b->network);
    gw = from;
    pxlen = b->pxlen;
    metric = b->metric;
    tag = ntohs(b->tag);

    /* Ignore nexthop block */
    if (metric == 0xff)
      return;

    if (pxlen > MAX_PREFIX_LENGTH) {
      log(L_REMOTE "%s: Received invalid pxlen %d for %I from %I",
	  p->name, pxlen, prefix, from);
      return;
    }
  }


  if ((!metric) || (metric > P_CF->infinity)) {
    log(L_REMOTE "%s: Received route %I/%d with invalid metric %d from %I",
	p->name, prefix, pxlen, metric, from);
    return;
  }

  neighbor *neigh = neigh_find2( p, &gw, iface, 0 );
  if (!neigh) {
    log( L_REMOTE "%s: Received route %I/%d with strange nexthop %I from %I",
	 p->name, prefix, pxlen, gw, from );
    return;
  }
  if (neigh->scope == SCOPE_HOST) {
    DBG("Self-destined route, ignoring.\n");
    return;
  }


  TRACE(D_PACKETS, "Received %I/%d metric %d from %I",
	prefix, pxlen, metric, from);

  rta A = {
    .proto = p,
    .source = RTS_RIP,
    .scope = SCOPE_UNIVERSE,
    .cast = RTC_UNICAST,
    .dest = RTD_ROUTER,
    .gw = gw,
    .from = from,
    .iface = neigh->iface
  };

  if (rip_is_old(p)) pxlen += 96;  // XXXX: Hack
  net *n = net_get(p->table, prefix, pxlen);
  rta *a = rta_lookup(&A);
  rte *r = rte_get_temp(a);

  if (!(rif = neigh->data)) {
    rif = neigh->data = find_interface(p, A.iface);
  }
  if (!rif)
    bug("Route packet using unknown interface? No.");

  r->u.rip.metric = metric + rif->metric;
  if (r->u.rip.metric > P_CF->infinity)
    r->u.rip.metric = P_CF->infinity;
  r->u.rip.tag = tag;
  r->u.rip.entry = NULL;

  r->net = n;
  r->pflags = 0; /* Here go my flags */
  rip_rte_update_if_better( p->table, n, p, r );
  DBG( "done\n" );
}

<<<<<<< HEAD
#define BAD( x ) do { log( L_REMOTE "%s: " x, p->name ); return 1; } while(0)
=======
/*
 * process_block - do some basic check and pass block to advertise_entry
 */
static void
process_block( struct proto *p, struct rip_block *block, ip_addr whotoldme, struct iface *iface )
{
  int metric, pxlen;

#ifndef IPV6
  metric = ntohl( block->metric );
  pxlen = ipa_mklen(block->netmask);
#else
  metric = block->metric;
  pxlen = block->pxlen;
#endif
  ip_addr network = block->network;

  CHK_MAGIC;

  TRACE(D_ROUTES, "block: %I tells me: %I/%d available, metric %d... ",
      whotoldme, network, pxlen, metric );

  if ((!metric) || (metric > P_CF->infinity)) {
#ifdef IPV6 /* Someone is sending us nexthop and we are ignoring it */
    if (metric == 0xff)
      { DBG( "IPv6 nexthop ignored" ); return; }
#endif
    log( L_WARN "%s: Got metric %d from %I", p->name, metric, whotoldme );
    return;
  }

  advertise_entry( p, block, whotoldme, iface );
}

#define BAD( x ) { log( L_REMOTE "%s: " x, p->name ); return 1; }
>>>>>>> a9fc659b

/*
 * rip_process_packet - this is main routine for incoming packets.
 */
static int
rip_process_packet( struct proto *p, struct rip_packet *packet, int num, ip_addr whotoldme, int port, struct iface *iface )
{
  int i;
  int auth = 0;
  neighbor *neighbor;

  switch( packet->heading.version ) {
  case 1: DBG( "Rip1: " ); break;
  case 2: DBG( "Rip2: " ); break;
  default: BAD( "Unknown version" );
  }

  switch( packet->heading.command ) {
  case RIPCMD_REQUEST: DBG( "Asked to send my routing table\n" ); 
	  if (P_CF->honor == HO_NEVER)
	    BAD( "They asked me to send routing table, but I was told not to do it" );

	  if ((P_CF->honor == HO_NEIGHBOR) && (!neigh_find2( p, &whotoldme, iface, 0 )))
	    BAD( "They asked me to send routing table, but he is not my neighbor" );
    	  rip_sendto( p, whotoldme, port, HEAD(P->interfaces) ); /* no broadcast */
          break;

  case RIPCMD_RESPONSE: DBG( "*** Rtable from %I\n", whotoldme ); 
          if (port != P_CF->port) {
	    log( L_REMOTE "%s: %I send me routing info from port %d", p->name, whotoldme, port );
	    return 1;
	  }

	  if (!(neighbor = neigh_find2( p, &whotoldme, iface, 0 )) || neighbor->scope == SCOPE_HOST) {
	    log( L_REMOTE "%s: %I send me routing info but he is not my neighbor", p->name, whotoldme );
	    return 0;
	  }

	  /* Authentication is not defined for RIPng */
	  if (rip_is_old(p)) {
	      struct rip_block_auth *b = (void *) &packet->block[0];

	      if (b->mustbeFFFF == 0xffff) {
		if (rip_incoming_authentication(p, b, packet, num, whotoldme))
		  BAD( "Authentication failed" );
		else
		  auth = 1;
	      }
	  }

	  if ((!auth) && (P_CF->authtype != AT_NONE))
	    BAD( "Packet is not authenticated and it should be" );

          for (i=auth; i<num; i++)
	    process_block( p, &packet->block[i], whotoldme, iface, packet->heading.version);
          break;

  case RIPCMD_TRACEON:
  case RIPCMD_TRACEOFF: BAD( "I was asked for traceon/traceoff" );
  case 5: BAD( "Some Sun extension around here" );
  default: BAD( "Unknown command" );
  }

  return 0;
}

/*
 * rip_rx - Receive hook: do basic checks and pass packet to rip_process_packet
 */
static int
rip_rx(sock *s, int size)
{
  struct rip_interface *i = s->data;
  struct proto *p = i->proto;
  struct iface *iface = NULL;
  int num;

  /* In non-listening mode, just ignore packet */
  if (i->mode & IM_NOLISTEN)
    return 1;

  if (! i->iface || s->lifindex != i->iface->index)
    return 1;

  iface = i->iface;


  CHK_MAGIC;
  DBG( "RIP: message came: %d bytes from %I via %s\n", size, s->faddr, iface ? iface->name : "(dummy)" );
  size -= sizeof( struct rip_packet_heading );
  if (size < 0) BAD( "Too small packet" );
  if (size % sizeof( struct rip_block )) BAD( "Odd sized packet" );
  num = size / sizeof( struct rip_block );
  if (num>PACKET_MAX) BAD( "Too many blocks" );

  if (ipa_equal(iface->addr->ip, s->faddr)) {
    DBG("My own packet\n");
    return 1;
  }

  rip_process_packet( p, (struct rip_packet *) s->rbuf, num, s->faddr, s->fport, iface );
  return 1;
}

/*
 * Interface to BIRD core
 */

static void
rip_dump_entry( struct rip_entry *e )
{
  debug( "%I told me %d/%d ago: to %I/%d go via %I, metric %d ", 
  e->whotoldme, e->updated-now, e->changed-now, e->n.prefix, e->n.pxlen, e->nexthop, e->metric );
  debug( "\n" );
}

/**
 * rip_timer
 * @t: timer
 *
 * Broadcast routing tables periodically (using rip_tx) and kill
 * routes that are too old. RIP keeps a list of its own entries present
 * in the core table by a linked list (functions rip_rte_insert() and
 * rip_rte_delete() are responsible for that), it walks this list in the timer
 * and in case an entry is too old, it is discarded.
 */

static void
rip_timer(timer *t)
{
  struct proto *p = t->data;
  struct fib_node *e, *et;

  CHK_MAGIC;
  DBG( "RIP: tick tock\n" );
  
  WALK_LIST_DELSAFE( e, et, P->garbage ) {
    rte *rte;
    rte = SKIP_BACK( struct rte, u.rip.garbage, e );

    CHK_MAGIC;

    DBG( "Garbage: (%p)", rte ); rte_dump( rte );

    if (now - rte->lastmod > P_CF->timeout_time) {
      TRACE(D_EVENTS, "entry is too old: %I", rte->net->n.prefix );
      if (rte->u.rip.entry) {
	rte->u.rip.entry->metric = P_CF->infinity;
	rte->u.rip.metric = P_CF->infinity;
      }
    }

    if (now - rte->lastmod > P_CF->garbage_time) {
      TRACE(D_EVENTS, "entry is much too old: %I", rte->net->n.prefix );
      rte_discard(p->table, rte);
    }
  }

  DBG( "RIP: Broadcasting routing tables\n" );
  {
    struct rip_interface *rif;

    if ( P_CF->period > 2 ) {		/* Bring some randomness into sending times */
      if (! (P->tx_count % P_CF->period)) P->rnd_count = random_u32() % 2;
    } else P->rnd_count = P->tx_count % P_CF->period;

    WALK_LIST( rif, P->interfaces ) {
      struct iface *iface = rif->iface;

      if (!iface) continue;
      if (rif->mode & IM_QUIET) continue;
      if (!(iface->flags & IF_UP)) continue;
      rif->triggered = P->rnd_count;

      rip_sendto( p, IPA_NONE, 0, rif );
    }
    P->tx_count++;
    P->rnd_count--;
  }

  DBG( "RIP: tick tock done\n" );
}

/*
 * rip_start - initialize instance of rip
 */
static int
rip_start(struct proto *p)
{
  struct rip_interface *rif;
  DBG( "RIP: starting instance...\n" );

  ASSERT(sizeof(struct rip_packet_heading) == 4);
  ASSERT(sizeof(struct rip_block) == 20);
  ASSERT(sizeof(struct rip_block_auth) == 20);

#ifdef LOCAL_DEBUG
  P->magic = RIP_MAGIC;
#endif
  fib_init( &P->rtable, p->pool, sizeof( struct rip_entry ), 0, NULL );
  init_list( &P->connections );
  init_list( &P->garbage );
  init_list( &P->interfaces );
  P->timer = tm_new( p->pool );
  P->timer->data = p;
  P->timer->recurrent = 1;
  P->timer->hook = rip_timer;
  tm_start( P->timer, 2 );
  rif = new_iface(p, NULL, 0, NULL);	/* Initialize dummy interface */
  add_head( &P->interfaces, NODE rif );
  CHK_MAGIC;

  rip_init_instance(p);

  DBG( "RIP: ...done\n");
  return PS_UP;
}

static struct proto *
rip_init(struct proto_config *cfg)
{
  struct proto *p = proto_new(cfg, sizeof(struct rip_proto));

  return p;
}

static void
rip_dump(struct proto *p)
{
  int i;
  node *w;
  struct rip_interface *rif;

  CHK_MAGIC;
  WALK_LIST( w, P->connections ) {
    struct rip_connection *n = (void *) w;
    debug( "RIP: connection #%d: %I\n", n->num, n->addr );
  }
  i = 0;
  FIB_WALK( &P->rtable, e ) {
    debug( "RIP: entry #%d: ", i++ );
    rip_dump_entry( (struct rip_entry *)e );
  } FIB_WALK_END;
  i = 0;
  WALK_LIST( rif, P->interfaces ) {
    debug( "RIP: interface #%d: %s, %I, busy = %x\n", i++, rif->iface?rif->iface->name:"(dummy)", rif->sock->daddr, rif->busy );
  }
}

static void
rip_get_route_info(rte *rte, byte *buf, ea_list *attrs)
{
  eattr *metric = ea_find(attrs, EA_RIP_METRIC);
  eattr *tag = ea_find(attrs, EA_RIP_TAG);

  buf += bsprintf(buf, " (%d/%d)", rte->pref, metric ? metric->u.data : 0);
  if (tag && tag->u.data)
    bsprintf(buf, " t%04x", tag->u.data);
}

static void
kill_iface(struct rip_interface *i)
{
  DBG( "RIP: Interface %s disappeared\n", i->iface->name);
  rfree(i->sock);
  mb_free(i);
}

/**
 * new_iface
 * @p: myself
 * @new: interface to be created or %NULL if we are creating a magic
 * socket. The magic socket is used for listening and also for
 * sending requested responses.
 * @flags: interface flags
 * @patt: pattern this interface matched, used for access to config options
 *
 * Create an interface structure and start listening on the interface.
 */
static struct rip_interface *
new_iface(struct proto *p, struct iface *new, unsigned long flags, struct iface_patt *patt )
{
  struct rip_interface *rif;
  struct rip_patt *PATT = (struct rip_patt *) patt;

  rif = mb_allocz(p->pool, sizeof( struct rip_interface ));
  rif->iface = new;
  rif->proto = p;
  rif->busy = NULL;
  if (PATT) {
    rif->mode = PATT->mode;
    rif->metric = PATT->metric;
    rif->multicast = (!(PATT->mode & IM_BROADCAST)) && (flags & IF_MULTICAST);
  }
  /* lookup multicasts over unnumbered links - no: rip is not defined over unnumbered links */

  if (rif->multicast)
    DBG( "Doing multicasts!\n" );

  rif->sock = sk_new( p->pool );
  rif->sock->type = SK_UDP;
  rif->sock->sport = P_CF->port;
  rif->sock->rx_hook = rip_rx;
  rif->sock->data = rif;
  rif->sock->rbsize = 10240;
  rif->sock->iface = new;		/* Automagically works for dummy interface */
  rif->sock->tbuf = mb_alloc( p->pool, sizeof( struct rip_packet ));
  rif->sock->tx_hook = rip_tx;
  rif->sock->err_hook = rip_tx_err;
  rif->sock->daddr = IPA_NONE;
  rif->sock->dport = P_CF->port;
  rif->sock->flags = rip_is_old(p) ? SKF_V4ONLY : SKF_V6ONLY;
  if (new)
    {
      rif->sock->ttl = 1;
      rif->sock->tos = IP_PREC_INTERNET_CONTROL;
      rif->sock->flags |= SKF_LADDR_RX;
    }

  if (new) {
    if (new->addr->flags & IA_PEER)
      log( L_WARN "%s: rip is not defined over unnumbered links", p->name );
    rif->sock->saddr = IPA_NONE;
    if (rif->multicast) {
      rif->sock->daddr = rip_is_old(p) ? IP4_ALL_RIP_ROUTERS : IP6_ALL_RIP_ROUTERS;
    } else {
      rif->sock->daddr = new->addr->brd;
    }
  }

  if (!ipa_nonzero(rif->sock->daddr)) {
    if (rif->iface)
      log( L_WARN "%s: interface %s is too strange for me", p->name, rif->iface->name );
  } else {

    if (sk_open(rif->sock)<0)
      goto err;

    if (rif->multicast)
      {
	if (sk_setup_multicast(rif->sock) < 0)
	  goto err;
	if (sk_join_group(rif->sock, rif->sock->daddr) < 0)
	  goto err;
      }
    else
      {
	if (sk_set_broadcast(rif->sock, 1) < 0)
	  goto err;
      }
  }

  TRACE(D_EVENTS, "Listening on %s, port %d, mode %s (%I)", rif->iface ? rif->iface->name : "(dummy)", P_CF->port, rif->multicast ? "multicast" : "broadcast", rif->sock->daddr );
  
  return rif;

 err:
  log( L_ERR "%s: could not create socket for %s", p->name, rif->iface ? rif->iface->name : "(dummy)" );
  if (rif->iface) {
    rfree(rif->sock);
    mb_free(rif);
    return NULL;
  }
  /* On dummy, we just return non-working socket, so that user gets error every time anyone requests table */
  return rif;
}

static void
rip_real_if_add(struct object_lock *lock)
{
  struct iface *iface = lock->iface;
  struct proto *p = lock->data;
  struct rip_interface *rif;
  struct iface_patt *k = iface_patt_find(&P_CF->iface_list, iface, iface->addr);

  if (!k)
    bug("This can not happen! It existed few seconds ago!" );
  DBG("adding interface %s\n", iface->name );
  rif = new_iface(p, iface, iface->flags, k);
  if (rif) {
    add_head( &P->interfaces, NODE rif );
    DBG("Adding object lock of %p for %p\n", lock, rif);
    rif->lock = lock;
  } else { rfree(lock); }
}

static void
rip_if_notify(struct proto *p, unsigned c, struct iface *iface)
{
  DBG( "RIP: if notify\n" );
  if (iface->flags & IF_IGNORE)
    return;
  if (c & IF_CHANGE_DOWN) {
    struct rip_interface *i;
    i = find_interface(p, iface);
    if (i) {
      rem_node(NODE i);
      rfree(i->lock);
      kill_iface(i);
    }
  }
  if (c & IF_CHANGE_UP) {
    struct iface_patt *k = iface_patt_find(&P_CF->iface_list, iface, iface->addr);
    struct object_lock *lock;
    struct rip_patt *PATT = (struct rip_patt *) k;

    if (!k) return; /* We are not interested in this interface */

    lock = olock_new( p->pool );
    if (!(PATT->mode & IM_BROADCAST) && (iface->flags & IF_MULTICAST))
      lock->addr = rip_is_old(p) ? IP4_ALL_RIP_ROUTERS : IP6_ALL_RIP_ROUTERS;
    else
      lock->addr = iface->addr->brd;
    lock->port = P_CF->port;
    lock->iface = iface;
    lock->hook = rip_real_if_add;
    lock->data = p;
    lock->type = OBJLOCK_UDP;
    olock_acquire(lock);
  }
}

static struct ea_list *
rip_gen_attrs(struct linpool *pool, int metric, u16 tag)
{
  struct ea_list *l = lp_alloc(pool, sizeof(struct ea_list) + 2*sizeof(eattr));

  l->next = NULL;
  l->flags = EALF_SORTED;
  l->count = 2;
  l->attrs[0].id = EA_RIP_TAG;
  l->attrs[0].flags = 0;
  l->attrs[0].type = EAF_TYPE_INT | EAF_TEMP;
  l->attrs[0].u.data = tag;
  l->attrs[1].id = EA_RIP_METRIC;
  l->attrs[1].flags = 0;
  l->attrs[1].type = EAF_TYPE_INT | EAF_TEMP;
  l->attrs[1].u.data = metric;
  return l;
}

static int
rip_import_control(struct proto *p, struct rte **rt, struct ea_list **attrs, struct linpool *pool)
{
  if ((*rt)->attrs->proto == p)	/* My own must not be touched */
    return 1;

  if ((*rt)->attrs->source != RTS_RIP) {
    struct ea_list *new = rip_gen_attrs(pool, 1, 0);
    new->next = *attrs;
    *attrs = new;
  }
  return 0;
}

static struct ea_list *
rip_make_tmp_attrs(struct rte *rt, struct linpool *pool)
{
  return rip_gen_attrs(pool, rt->u.rip.metric, rt->u.rip.tag);
}

static void 
rip_store_tmp_attrs(struct rte *rt, struct ea_list *attrs)
{
  rt->u.rip.tag = ea_get_int(attrs, EA_RIP_TAG, 0);
  rt->u.rip.metric = ea_get_int(attrs, EA_RIP_METRIC, 1);
}

/*
 * rip_rt_notify - core tells us about new route (possibly our
 * own), so store it into our data structures. 
 */
static void
rip_rt_notify(struct proto *p, struct rtable *table UNUSED, struct network *net,
	      struct rte *new, struct rte *old UNUSED, struct ea_list *attrs)
{
  CHK_MAGIC;
  struct rip_entry *e;

  e = fib_find( &P->rtable, &net->n.prefix, net->n.pxlen );
  if (e)
    fib_delete( &P->rtable, e );

  if (new) {
    e = fib_get( &P->rtable, &net->n.prefix, net->n.pxlen );

    e->nexthop = new->attrs->gw;
    e->metric = 0;
    e->whotoldme = IPA_NONE;
    new->u.rip.entry = e;

    e->tag = ea_get_int(attrs, EA_RIP_TAG, 0);
    e->metric = ea_get_int(attrs, EA_RIP_METRIC, 1);
    if (e->metric > P_CF->infinity)
      e->metric = P_CF->infinity;

    if (new->attrs->proto == p)
      e->whotoldme = new->attrs->from;

    if (!e->metric)	/* That's okay: this way user can set his own value for external
			   routes in rip. */
      e->metric = 5;
    e->updated = e->changed = now;
    e->flags = 0;
  }
}

static int
rip_rte_same(struct rte *new, struct rte *old)
{
  /* new->attrs == old->attrs always */
  return new->u.rip.metric == old->u.rip.metric;
}


static int
rip_rte_better(struct rte *new, struct rte *old)
{
  struct proto *p = new->attrs->proto;

  if (ipa_equal(old->attrs->from, new->attrs->from))
    return 1;

  if (old->u.rip.metric < new->u.rip.metric)
    return 0;

  if (old->u.rip.metric > new->u.rip.metric)
    return 1;

  if (old->attrs->proto == new->attrs->proto)		/* This does not make much sense for different protocols */
    if ((old->u.rip.metric == new->u.rip.metric) &&
	((now - old->lastmod) > (P_CF->timeout_time / 2)))
      return 1;

  return 0;
}

/*
 * rip_rte_insert - we maintain linked list of "our" entries in main
 * routing table, so that we can timeout them correctly. rip_timer()
 * walks the list.
 */
static void
rip_rte_insert(net *net UNUSED, rte *rte)
{
  struct proto *p = rte->attrs->proto;
  CHK_MAGIC;
  DBG( "rip_rte_insert: %p\n", rte );
  add_head( &P->garbage, &rte->u.rip.garbage );
}

/*
 * rip_rte_remove - link list maintenance
 */
static void
rip_rte_remove(net *net UNUSED, rte *rte)
{
#ifdef LOCAL_DEBUG
  struct proto *p = rte->attrs->proto;
  CHK_MAGIC;
  DBG( "rip_rte_remove: %p\n", rte );
#endif
  rem_node( &rte->u.rip.garbage );
}

void
rip_init_instance(struct proto *p)
{
  p->accept_ra_types = RA_OPTIMAL;
  p->if_notify = rip_if_notify;
  p->rt_notify = rip_rt_notify;
  p->import_control = rip_import_control;
  p->make_tmp_attrs = rip_make_tmp_attrs;
  p->store_tmp_attrs = rip_store_tmp_attrs;
  p->rte_better = rip_rte_better;
  p->rte_same = rip_rte_same;
  p->rte_insert = rip_rte_insert;
  p->rte_remove = rip_rte_remove;
}

void
rip_init_config(struct rip_proto_config *c)
{
  init_list(&c->iface_list);
  c->infinity	= 16;
  c->period	= 30;
  c->garbage_time = 120+180;
  c->timeout_time = 120;
  c->passwords	= NULL;
  c->authtype	= AT_NONE;
}

static int
rip_get_attr(eattr *a, byte *buf, int buflen UNUSED)
{
  switch (a->id) {
  case EA_RIP_METRIC: bsprintf( buf, "metric: %d", a->u.data ); return GA_FULL;
  case EA_RIP_TAG:    bsprintf( buf, "tag: %d", a->u.data );    return GA_FULL;
  default: return GA_UNKNOWN;
  }
}

static int
rip_pat_compare(struct rip_patt *a, struct rip_patt *b)
{
  return ((a->metric == b->metric) &&
	  (a->mode == b->mode));
}

static int
rip_reconfigure(struct proto *p, struct proto_config *c)
{
  struct rip_proto_config *new = (struct rip_proto_config *) c;
  int generic = sizeof(struct proto_config) + sizeof(list) /* + sizeof(struct password_item *) */;

  if (!iface_patts_equal(&P_CF->iface_list, &new->iface_list, (void *) rip_pat_compare))
    return 0;
  return !memcmp(((byte *) P_CF) + generic,
                 ((byte *) new) + generic,
                 sizeof(struct rip_proto_config) - generic);
}

static void
rip_copy_config(struct proto_config *dest, struct proto_config *src)
{
  /* Shallow copy of everything */
  proto_copy_rest(dest, src, sizeof(struct rip_proto_config));

  /* We clean up iface_list, ifaces are non-sharable */
  init_list(&((struct rip_proto_config *) dest)->iface_list);

  /* Copy of passwords is OK, it just will be replaced in dest when used */
}


struct protocol proto_rip = {
  name: "RIP",
  template: "rip%d",
  tables: RTB_IPV4,
  attr_class: EAP_RIP,
  preference: DEF_PREF_RIP,
  get_route_info: rip_get_route_info,
  get_attr: rip_get_attr,

  init: rip_init,
  dump: rip_dump,
  start: rip_start,
  reconfigure: rip_reconfigure,
  copy_config: rip_copy_config
};

struct protocol proto_ripng = {
  name: "RIPng",
  template: "ripng%d",
  tables: RTB_IPV6,
  attr_class: EAP_RIP,
  preference: DEF_PREF_RIP,
  get_route_info: rip_get_route_info,
  get_attr: rip_get_attr,

  init: rip_init,
  dump: rip_dump,
  start: rip_start,
  reconfigure: rip_reconfigure,
  copy_config: rip_copy_config
};
<|MERGE_RESOLUTION|>--- conflicted
+++ resolved
@@ -393,45 +393,7 @@
   DBG( "done\n" );
 }
 
-<<<<<<< HEAD
 #define BAD( x ) do { log( L_REMOTE "%s: " x, p->name ); return 1; } while(0)
-=======
-/*
- * process_block - do some basic check and pass block to advertise_entry
- */
-static void
-process_block( struct proto *p, struct rip_block *block, ip_addr whotoldme, struct iface *iface )
-{
-  int metric, pxlen;
-
-#ifndef IPV6
-  metric = ntohl( block->metric );
-  pxlen = ipa_mklen(block->netmask);
-#else
-  metric = block->metric;
-  pxlen = block->pxlen;
-#endif
-  ip_addr network = block->network;
-
-  CHK_MAGIC;
-
-  TRACE(D_ROUTES, "block: %I tells me: %I/%d available, metric %d... ",
-      whotoldme, network, pxlen, metric );
-
-  if ((!metric) || (metric > P_CF->infinity)) {
-#ifdef IPV6 /* Someone is sending us nexthop and we are ignoring it */
-    if (metric == 0xff)
-      { DBG( "IPv6 nexthop ignored" ); return; }
-#endif
-    log( L_WARN "%s: Got metric %d from %I", p->name, metric, whotoldme );
-    return;
-  }
-
-  advertise_entry( p, block, whotoldme, iface );
-}
-
-#define BAD( x ) { log( L_REMOTE "%s: " x, p->name ); return 1; }
->>>>>>> a9fc659b
 
 /*
  * rip_process_packet - this is main routine for incoming packets.
