/*
 *	BIRD -- OSPF Configuration
 *
 *	(c) 1999--2004 Ondrej Filip <feela@network.cz>
 *
 *	Can be freely distributed and used under the terms of the GNU GPL.
 */

CF_HDR

#include "proto/ospf/ospf.h"

CF_DEFINES

#define OSPF_CFG ((struct ospf_config *) this_proto)
#define OSPF_PATT ((struct ospf_iface_patt *) this_ipatt)

static struct ospf_area_config *this_area;
static struct nbma_node *this_nbma;
static list *this_nets;
static struct area_net_config *this_pref;
static struct ospf_stubnet_config *this_stubnet; 

static inline int ospf_cfg_is_v2(void) { return OSPF_CFG->ospf2; }
static inline int ospf_cfg_is_v3(void) { return ! OSPF_CFG->ospf2; }

static void
ospf_iface_finish(void)
{
  struct ospf_iface_patt *ip = OSPF_PATT;

  if (ip->deadint == 0)
    ip->deadint = ip->deadc * ip->helloint;

  ip->passwords = get_passwords();

  if ((ip->autype == OSPF_AUTH_CRYPT) && (ip->helloint < 5))
    log(L_WARN "Hello or poll interval less that 5 makes cryptographic authenication prone to replay attacks");

  if ((ip->autype == OSPF_AUTH_NONE) && (ip->passwords != NULL))
    log(L_WARN "Password option without authentication option does not make sense");
}

static void
ospf_area_finish(void)
{
  if ((this_area->areaid == 0) && (this_area->type != OPT_E))
    cf_error("Backbone area cannot be stub/NSSA");

  if (this_area->summary && (this_area->type == OPT_E))
    cf_error("Only Stub/NSSA areas can use summary propagation");

  if (this_area->default_nssa && ((this_area->type != OPT_N) || ! this_area->summary))
    cf_error("Only NSSA areas with summary propagation can use NSSA default route");

  if ((this_area->default_cost & LSA_EXT_EBIT) && ! this_area->default_nssa)
    cf_error("Only NSSA default route can use type 2 metric");
}

static void
ospf_proto_finish(void)
{
  struct ospf_config *cf = OSPF_CFG;

  if (EMPTY_LIST(cf->area_list))
    cf_error( "No configured areas in OSPF");

  int areano = 0;
  int backbone = 0;
  struct ospf_area_config *ac;
  WALK_LIST(ac, cf->area_list)
  {
    areano++;
    if (ac->areaid == 0)
     backbone = 1;
  }
  cf->abr = areano > 1;

  if (cf->abr && !backbone)
  {
    struct ospf_area_config *ac = cfg_allocz(sizeof(struct ospf_area_config));
    ac->type = OPT_E; /* Backbone is non-stub */
    add_head(&cf->area_list, NODE ac);
    init_list(&ac->patt_list);
    init_list(&ac->net_list);
    init_list(&ac->enet_list);
    init_list(&ac->stubnet_list);
  }

  if (!cf->abr && !EMPTY_LIST(cf->vlink_list))
    cf_error( "Vlinks cannot be used on single area router");
}

static inline void
ospf_check_defcost(int cost)
{
  if ((cost <= 0) || (cost >= LSINFINITY))
   cf_error("Default cost must be in range 1-%d", LSINFINITY-1);
}

static inline void
ospf_check_auth(void)
{
  if (ospf_cfg_is_v3())
    cf_error("Authentication not supported in OSPFv3");
}


CF_DECLS

CF_KEYWORDS(OSPF, OSPF2, OSPF3, AREA, OSPF_METRIC1, OSPF_METRIC2, OSPF_TAG, OSPF_ROUTER_ID)
CF_KEYWORDS(NEIGHBORS, RFC1583COMPAT, STUB, TICK, COST, COST2, RETRANSMIT)
CF_KEYWORDS(HELLO, TRANSMIT, PRIORITY, DEAD, TYPE, BROADCAST, BCAST)
CF_KEYWORDS(NONBROADCAST, NBMA, POINTOPOINT, PTP, POINTOMULTIPOINT, PTMP)
CF_KEYWORDS(NONE, SIMPLE, AUTHENTICATION, STRICT, CRYPTOGRAPHIC)
CF_KEYWORDS(ELIGIBLE, POLL, NETWORKS, HIDDEN, VIRTUAL, CHECK, LINK)
CF_KEYWORDS(RX, BUFFER, LARGE, NORMAL, STUBNET, HIDDEN, SUMMARY, TAG, EXTERNAL)
CF_KEYWORDS(WAIT, DELAY, LSADB, ECMP, LIMIT, WEIGHT, NSSA, TRANSLATOR, STABILITY)
CF_KEYWORDS(GLOBAL, LSID, ROUTER, SELF, INSTANCE, REAL, NETMASK)

%type <t> opttext
%type <ld> lsadb_args
%type <i> ospf_proto_key nbma_eligible

CF_GRAMMAR

CF_ADDTO(proto, ospf_proto '}' { ospf_proto_finish(); } )

ospf_proto_key: 
   OSPF2 { $$ = 1; }
 | OSPF3 { $$ = 0; }
 ;

ospf_proto_start: proto_start ospf_proto_key {
     this_proto = proto_config_new(&proto_ospf, sizeof(struct ospf_config), $1);
     init_list(&OSPF_CFG->area_list);
     init_list(&OSPF_CFG->vlink_list);
     OSPF_CFG->tick = OSPF_DEFAULT_TICK;
     OSPF_CFG->ospf2 = $2;
  }
 ;

ospf_proto:
   ospf_proto_start proto_name '{'
 | ospf_proto ospf_proto_item ';'
 ;

ospf_proto_item:
   proto_item
 | RFC1583COMPAT bool { OSPF_CFG->rfc1583 = $2; }
 | ECMP bool { OSPF_CFG->ecmp = $2 ? OSPF_DEFAULT_ECMP_LIMIT : 0; }
 | ECMP bool LIMIT expr { OSPF_CFG->ecmp = $2 ? $4 : 0; if ($4 < 0) cf_error("ECMP limit cannot be negative"); }
 | TICK expr { OSPF_CFG->tick = $2; if($2<=0) cf_error("Tick must be greater than zero"); }
 | ospf_area
 ;

ospf_area_start: AREA idval {
  this_area = cfg_allocz(sizeof(struct ospf_area_config));
  add_tail(&OSPF_CFG->area_list, NODE this_area);
  this_area->areaid = $2;
  this_area->default_cost = OSPF_DEFAULT_STUB_COST;
  this_area->type = OPT_E;
  this_area->transint = OSPF_DEFAULT_TRANSINT;

  init_list(&this_area->patt_list);
  init_list(&this_area->net_list);
  init_list(&this_area->enet_list);
  init_list(&this_area->stubnet_list);
 }
 ;

ospf_area: ospf_area_start '{' ospf_area_opts '}' { ospf_area_finish(); }
 ;

ospf_area_opts:
   /* empty */
 | ospf_area_opts ospf_area_item ';'
 ;

ospf_area_item:
   STUB bool { this_area->type = $2 ? 0 : OPT_E; /* We should remove the option */ }
 | NSSA { this_area->type = OPT_N; }
 | SUMMARY bool { this_area->summary = $2; }
 | DEFAULT NSSA bool { this_area->default_nssa = $3; }
 | DEFAULT COST expr { this_area->default_cost = $3; ospf_check_defcost($3); }
 | DEFAULT COST2 expr { this_area->default_cost = $3 | LSA_EXT_EBIT; ospf_check_defcost($3); }
 | STUB COST expr { this_area->default_cost = $3; ospf_check_defcost($3); }
 | TRANSLATOR bool { this_area->translator = $2; }
 | TRANSLATOR STABILITY expr { this_area->transint = $3; }
 | NETWORKS { this_nets = &this_area->net_list; } '{' pref_list '}'
 | EXTERNAL { this_nets = &this_area->enet_list; } '{' pref_list '}'
 | STUBNET ospf_stubnet
 | INTERFACE ospf_iface
 | ospf_vlink
 ;

ospf_stubnet:
   ospf_stubnet_start '{' ospf_stubnet_opts '}'
 | ospf_stubnet_start
 ;

ospf_stubnet_start:
   prefix {
     this_stubnet = cfg_allocz(sizeof(struct ospf_stubnet_config));
     add_tail(&this_area->stubnet_list, NODE this_stubnet);
     this_stubnet->px = $1;
     this_stubnet->cost = COST_D;
   } 
 ;

ospf_stubnet_opts:
   /* empty */
 | ospf_stubnet_opts ospf_stubnet_item ';'
 ;

ospf_stubnet_item:
   HIDDEN bool { this_stubnet->hidden = $2; }
 | SUMMARY bool { this_stubnet->summary = $2; }
 | COST expr { this_stubnet->cost = $2; }
 ;

ospf_vlink:
   ospf_vlink_start ospf_instance_id '{' ospf_vlink_opts '}' { ospf_iface_finish(); }
 | ospf_vlink_start ospf_instance_id { ospf_iface_finish(); }
 ;

ospf_vlink_opts:
   /* empty */
 | ospf_vlink_opts ospf_vlink_item ';'
 ;

ospf_vlink_item:
 | HELLO expr { OSPF_PATT->helloint = $2 ; if (($2<=0) || ($2>65535)) cf_error("Hello interval must be in range 1-65535"); }
 | RETRANSMIT expr { OSPF_PATT->rxmtint = $2 ; if ($2<=0) cf_error("Retransmit int must be greater than zero"); }
 | TRANSMIT DELAY expr { OSPF_PATT->inftransdelay = $3 ; if (($3<=0) || ($3>65535)) cf_error("Transmit delay must be in range 1-65535"); }
 | WAIT expr { OSPF_PATT->waitint = $2 ; }
 | DEAD expr { OSPF_PATT->deadint = $2 ; if ($2<=1) cf_error("Dead interval must be greater than one"); }
 | DEAD COUNT expr { OSPF_PATT->deadc = $3 ; if ($3<=1) cf_error("Dead count must be greater than one"); }
 | AUTHENTICATION NONE { OSPF_PATT->autype = OSPF_AUTH_NONE;  }
 | AUTHENTICATION SIMPLE { OSPF_PATT->autype = OSPF_AUTH_SIMPLE; ospf_check_auth(); }
 | AUTHENTICATION CRYPTOGRAPHIC { OSPF_PATT->autype = OSPF_AUTH_CRYPT; ospf_check_auth(); }
 | password_list { ospf_check_auth(); }
 ;

ospf_vlink_start: VIRTUAL LINK idval
 {
  if (this_area->areaid == 0) cf_error("Virtual link cannot be in backbone");
  this_ipatt = cfg_allocz(sizeof(struct ospf_iface_patt));
  add_tail(&OSPF_CFG->vlink_list, NODE this_ipatt);
  init_list(&this_ipatt->ipn_list);
  OSPF_PATT->voa = this_area->areaid;
  OSPF_PATT->vid = $3;
  OSPF_PATT->helloint = HELLOINT_D;
  OSPF_PATT->rxmtint = RXMTINT_D;
  OSPF_PATT->inftransdelay = INFTRANSDELAY_D;
  OSPF_PATT->waitint = WAIT_DMH*HELLOINT_D;
  OSPF_PATT->deadc = DEADC_D;
  OSPF_PATT->deadint = 0;
  OSPF_PATT->type = OSPF_IT_VLINK;
  init_list(&OSPF_PATT->nbma_list);
  OSPF_PATT->autype = OSPF_AUTH_NONE;
  reset_passwords();
 }
;

ospf_iface_item:
   COST expr { OSPF_PATT->cost = $2 ; if (($2<=0) || ($2>65535)) cf_error("Cost must be in range 1-65535"); }
 | HELLO expr { OSPF_PATT->helloint = $2 ; if (($2<=0) || ($2>65535)) cf_error("Hello interval must be in range 1-65535"); }
 | POLL expr { OSPF_PATT->pollint = $2 ; if ($2<=0) cf_error("Poll int must be greater than zero"); }
 | RETRANSMIT expr { OSPF_PATT->rxmtint = $2 ; if ($2<=0) cf_error("Retransmit int must be greater than zero"); }
 | WAIT expr { OSPF_PATT->waitint = $2 ; }
 | DEAD expr { OSPF_PATT->deadint = $2 ; if ($2<=1) cf_error("Dead interval must be greater than one"); }
 | DEAD COUNT expr { OSPF_PATT->deadc = $3 ; if ($3<=1) cf_error("Dead count must be greater than one"); }
 | TYPE BROADCAST { OSPF_PATT->type = OSPF_IT_BCAST ; }
 | TYPE BCAST { OSPF_PATT->type = OSPF_IT_BCAST ; }
 | TYPE NONBROADCAST { OSPF_PATT->type = OSPF_IT_NBMA ; }
 | TYPE NBMA { OSPF_PATT->type = OSPF_IT_NBMA ; }
 | TYPE POINTOPOINT { OSPF_PATT->type = OSPF_IT_PTP ; }
 | TYPE PTP { OSPF_PATT->type = OSPF_IT_PTP ; }
 | TYPE POINTOMULTIPOINT { OSPF_PATT->type = OSPF_IT_PTMP ; }
 | TYPE PTMP { OSPF_PATT->type = OSPF_IT_PTMP ; }
<<<<<<< HEAD
 | REAL BROADCAST bool { OSPF_PATT->real_bcast = $3; if (!ospf_cfg_is_v2()) cf_error("Real broadcast option requires OSPFv2"); }
=======
 | REAL BROADCAST bool { OSPF_PATT->real_bcast = $3; if (OSPF_VERSION != 2) cf_error("Real broadcast option requires OSPFv2"); }
 | PTP NETMASK bool { OSPF_PATT->ptp_netmask = $3; if (OSPF_VERSION != 2) cf_error("Real netmask option requires OSPFv2"); }
>>>>>>> 8df02847
 | TRANSMIT DELAY expr { OSPF_PATT->inftransdelay = $3 ; if (($3<=0) || ($3>65535)) cf_error("Transmit delay must be in range 1-65535"); }
 | PRIORITY expr { OSPF_PATT->priority = $2 ; if (($2<0) || ($2>255)) cf_error("Priority must be in range 0-255"); }
 | STRICT NONBROADCAST bool { OSPF_PATT->strictnbma = $3 ; }
 | STUB bool { OSPF_PATT->stub = $2 ; }
 | CHECK LINK bool { OSPF_PATT->check_link = $3; }
 | ECMP WEIGHT expr { OSPF_PATT->ecmp_weight = $3 - 1; if (($3<1) || ($3>256)) cf_error("ECMP weight must be in range 1-256"); }
 | NEIGHBORS '{' nbma_list '}'
 | AUTHENTICATION NONE { OSPF_PATT->autype = OSPF_AUTH_NONE; }
 | AUTHENTICATION SIMPLE { OSPF_PATT->autype = OSPF_AUTH_SIMPLE; ospf_check_auth(); }
 | AUTHENTICATION CRYPTOGRAPHIC { OSPF_PATT->autype = OSPF_AUTH_CRYPT; ospf_check_auth(); }
 | RX BUFFER LARGE { OSPF_PATT->rxbuf = OSPF_RXBUF_LARGE ; } 
 | RX BUFFER NORMAL { OSPF_PATT->rxbuf = OSPF_RXBUF_NORMAL ; } 
 | RX BUFFER expr { OSPF_PATT->rxbuf = $3 ; if (($3 < OSPF_RXBUF_MINSIZE) || ($3 > OSPF_MAX_PKT_SIZE)) cf_error("Buffer size must be in range 256-65535"); } 
 | password_list { ospf_check_auth(); }
 ;

pref_list:
 /* empty */
 | pref_list pref_item
 ;

pref_item: pref_base pref_opt ';' ;

pref_base: prefix
 {
   this_pref = cfg_allocz(sizeof(struct area_net_config));
   add_tail(this_nets, NODE this_pref);
   this_pref->px.addr = $1.addr;
   this_pref->px.len = $1.len;
 }
;

pref_opt:
 /* empty */
 | HIDDEN { this_pref->hidden = 1; }
 | TAG expr { this_pref->tag = $2; }
 ;

nbma_list:
 /* empty */
 | nbma_list nbma_item
 ;

nbma_eligible:
 /* empty */ { $$ = 0; }
 | ELIGIBLE { $$ = 1; }
 ;
 
nbma_item: ipa nbma_eligible ';'
 {
   this_nbma = cfg_allocz(sizeof(struct nbma_node));
   add_tail(&OSPF_PATT->nbma_list, NODE this_nbma);
   this_nbma->ip=$1;
   this_nbma->eligible=$2;
 }
;
 
ospf_iface_start:
 {
  this_ipatt = cfg_allocz(sizeof(struct ospf_iface_patt));
  add_tail(&this_area->patt_list, NODE this_ipatt);
  init_list(&this_ipatt->ipn_list);
  OSPF_PATT->cost = COST_D;
  OSPF_PATT->helloint = HELLOINT_D;
  OSPF_PATT->pollint = POLLINT_D;
  OSPF_PATT->rxmtint = RXMTINT_D;
  OSPF_PATT->inftransdelay = INFTRANSDELAY_D;
  OSPF_PATT->priority = PRIORITY_D;
  OSPF_PATT->waitint = WAIT_DMH*HELLOINT_D;
  OSPF_PATT->deadc = DEADC_D;
  OSPF_PATT->deadint = 0;
  OSPF_PATT->type = OSPF_IT_UNDEF;
  init_list(&OSPF_PATT->nbma_list);
  OSPF_PATT->autype = OSPF_AUTH_NONE;
  OSPF_PATT->ptp_netmask = 2; /* not specified */
  reset_passwords();
 }
;

ospf_instance_id:
   /* empty */
 | INSTANCE expr {
     if (ospf_cfg_is_v2()) cf_error("Instance ID requires OSPFv3");
     OSPF_PATT->instance_id = $2;
   }
 ;

ospf_iface_opts:
   /* empty */
 | ospf_iface_opts ospf_iface_item ';'
 ;

ospf_iface_opt_list:
   /* empty */
 | '{' ospf_iface_opts '}'
 ;

ospf_iface:
  ospf_iface_start iface_patt_list ospf_instance_id ospf_iface_opt_list { ospf_iface_finish(); }
 ;

opttext:
    TEXT
 | /* empty */ { $$ = NULL; }
 ;

CF_ADDTO(dynamic_attr, OSPF_METRIC1 { $$ = f_new_dynamic_attr(EAF_TYPE_INT | EAF_TEMP, T_INT, EA_OSPF_METRIC1); })
CF_ADDTO(dynamic_attr, OSPF_METRIC2 { $$ = f_new_dynamic_attr(EAF_TYPE_INT | EAF_TEMP, T_INT, EA_OSPF_METRIC2); })
CF_ADDTO(dynamic_attr, OSPF_TAG { $$ = f_new_dynamic_attr(EAF_TYPE_INT | EAF_TEMP, T_INT, EA_OSPF_TAG); })
CF_ADDTO(dynamic_attr, OSPF_ROUTER_ID { $$ = f_new_dynamic_attr(EAF_TYPE_ROUTER_ID | EAF_TEMP, T_QUAD, EA_OSPF_ROUTER_ID); })

CF_CLI_HELP(SHOW OSPF, ..., [[Show information about OSPF protocol]]);
CF_CLI(SHOW OSPF, optsym, [<name>], [[Show information about OSPF protocol XXX]])
{ ospf_sh(proto_get_named($3, &proto_ospf)); };

CF_CLI(SHOW OSPF NEIGHBORS, optsym opttext, [<name>] [\"<interface>\"], [[Show information about OSPF neighbors]])
{ ospf_sh_neigh(proto_get_named($4, &proto_ospf), $5); };

CF_CLI(SHOW OSPF INTERFACE, optsym opttext, [<name>] [\"<interface>\"], [[Show information about interface]])
{ ospf_sh_iface(proto_get_named($4, &proto_ospf), $5); };

CF_CLI_HELP(SHOW OSPF TOPOLOGY, [all] [<name>], [[Show information about OSPF network topology]])

CF_CLI(SHOW OSPF TOPOLOGY, optsym opttext, [<name>], [[Show information about reachable OSPF network topology]])
{ ospf_sh_state(proto_get_named($4, &proto_ospf), 0, 1); };

CF_CLI(SHOW OSPF TOPOLOGY ALL, optsym opttext, [<name>], [[Show information about all OSPF network topology]])
{ ospf_sh_state(proto_get_named($5, &proto_ospf), 0, 0); };

CF_CLI_HELP(SHOW OSPF STATE, [all] [<name>], [[Show information about OSPF network state]])

CF_CLI(SHOW OSPF STATE, optsym opttext, [<name>], [[Show information about reachable OSPF network state]])
{ ospf_sh_state(proto_get_named($4, &proto_ospf), 1, 1); };

CF_CLI(SHOW OSPF STATE ALL, optsym opttext, [<name>], [[Show information about all OSPF network state]])
{ ospf_sh_state(proto_get_named($5, &proto_ospf), 1, 0); };

CF_CLI_HELP(SHOW OSPF LSADB, ..., [[Show content of OSPF LSA database]]);
CF_CLI(SHOW OSPF LSADB, lsadb_args, [global | area <id> | link] [type <num>] [lsid <id>] [self | router <id>] [<proto>], [[Show content of OSPF LSA database]])
{ ospf_sh_lsadb($4); };

lsadb_args:
   /* empty */ {
     $$ = cfg_allocz(sizeof(struct lsadb_show_data));
   }
 | lsadb_args GLOBAL { $$ = $1; $$->scope = LSA_SCOPE_AS; }
 | lsadb_args AREA idval { $$ = $1; $$->scope = LSA_SCOPE_AREA; $$->area = $3; }
 | lsadb_args LINK { $$ = $1; $$->scope = 1; /* hack, 0 is no filter */ }
 | lsadb_args TYPE NUM { $$ = $1; $$->type = $3; }
 | lsadb_args LSID idval { $$ = $1; $$->lsid = $3; }
 | lsadb_args SELF { $$ = $1; $$->router = SH_ROUTER_SELF; }
 | lsadb_args ROUTER idval { $$ = $1; $$->router = $3; }
 | lsadb_args SYM { $$ = $1; $$->name = $2; }
 ;

CF_CODE

CF_END<|MERGE_RESOLUTION|>--- conflicted
+++ resolved
@@ -279,12 +279,8 @@
  | TYPE PTP { OSPF_PATT->type = OSPF_IT_PTP ; }
  | TYPE POINTOMULTIPOINT { OSPF_PATT->type = OSPF_IT_PTMP ; }
  | TYPE PTMP { OSPF_PATT->type = OSPF_IT_PTMP ; }
-<<<<<<< HEAD
  | REAL BROADCAST bool { OSPF_PATT->real_bcast = $3; if (!ospf_cfg_is_v2()) cf_error("Real broadcast option requires OSPFv2"); }
-=======
- | REAL BROADCAST bool { OSPF_PATT->real_bcast = $3; if (OSPF_VERSION != 2) cf_error("Real broadcast option requires OSPFv2"); }
- | PTP NETMASK bool { OSPF_PATT->ptp_netmask = $3; if (OSPF_VERSION != 2) cf_error("Real netmask option requires OSPFv2"); }
->>>>>>> 8df02847
+ | PTP NETMASK bool { OSPF_PATT->ptp_netmask = $3; if (!ospf_cfg_is_v2()) cf_error("Real netmask option requires OSPFv2"); }
  | TRANSMIT DELAY expr { OSPF_PATT->inftransdelay = $3 ; if (($3<=0) || ($3>65535)) cf_error("Transmit delay must be in range 1-65535"); }
  | PRIORITY expr { OSPF_PATT->priority = $2 ; if (($2<0) || ($2>255)) cf_error("Priority must be in range 0-255"); }
  | STRICT NONBROADCAST bool { OSPF_PATT->strictnbma = $3 ; }
