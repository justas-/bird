/*
 *	BIRD -- OSPF
 *
 *	(c) 1999--2004 Ondrej Filip <feela@network.cz>
 *
 *	Can be freely distributed and used under the terms of the GNU GPL.
 */

#include "ospf.h"


struct ospf_dbdes2_packet
{
  struct ospf_packet hdr;
  union ospf_auth auth;

  u16 iface_mtu;
  u8 options;
  u8 imms;			/* I, M, MS bits */
  u32 ddseq;

  struct ospf_lsa_header lsas[];
};

struct ospf_dbdes3_packet
{
  struct ospf_packet hdr;

  u32 options;
  u16 iface_mtu;
  u8 padding;
  u8 imms;			/* I, M, MS bits */
  u32 ddseq;

  struct ospf_lsa_header lsas[];
};


static inline unsigned
ospf_dbdes_hdrlen(struct proto_ospf *po)
{
  return ospf_is_v2(po) ?
    sizeof(struct ospf_dbdes2_packet) :
    sizeof(struct ospf_dbdes3_packet);
}

static void
ospf_dbdes_body(struct proto_ospf *po, struct ospf_packet *pkt, unsigned plen,
		struct ospf_lsa_header **body, unsigned *count)
{
  unsigned hdrlen = ospf_dbdes_hdrlen(po);
  *body = ((void *) pkt) + hdrlen;
  *count = (plen - hdrlen) / sizeof(struct ospf_lsa_header);
}
  
static void ospf_dbdes_dump(struct proto_ospf *po, struct ospf_packet *pkt)
{
  struct ospf_lsa_header *lsas;
  unsigned i, lsa_count;
  u32 pkt_ddseq;
  u16 pkt_iface_mtu;
  u8 pkt_imms;

  ASSERT(pkt->type == DBDES_P);
  ospf_dump_common(po, pkt);

  if (ospf_is_v2(po))
  {
    struct ospf_dbdes2_packet *ps = (void *) pkt;
    pkt_iface_mtu = ntohs(ps->iface_mtu);
    pkt_imms = ps->imms;
    pkt_ddseq = ntohl(ps->ddseq);
  }
  else /* OSPFv3 */
  {
    struct ospf_dbdes3_packet *ps = (void *) pkt;
    pkt_iface_mtu = ntohs(ps->iface_mtu);
    pkt_imms = ps->imms;
    pkt_ddseq = ntohl(ps->ddseq);
  }

  log(L_TRACE "%s:     mtu      %u", po->proto.name, pkt_iface_mtu);
  log(L_TRACE "%s:     imms     %s%s%s", po->proto.name,
      (pkt_imms & DBDES_I) ? "I " : "",
      (pkt_imms & DBDES_M) ? "M " : "",
      (pkt_imms & DBDES_MS) ? "MS" : "");
  log(L_TRACE "%s:     ddseq    %u", po->proto.name, pkt_ddseq);

  ospf_dbdes_body(po, pkt, ntohs(pkt->length), &lsas, &lsa_count);
  for (i = 0; i < lsa_count; i++)
    ospf_dump_lsahdr(po, lsas + i);
}


static void
ospf_dbdes_prepare(struct ospf_neighbor *n, struct ospf_packet *pkt, int lsdb)
{
  struct ospf_iface *ifa = n->ifa;
  struct proto_ospf *po = ifa->oa->po;
  int i = 0;

  ospf_pkt_fill_hdr(ifa, pkt, DBDES_P);

  if (lsdb && (n->myimms & DBDES_M))
  {
    struct ospf_lsa_header *lsas;
    unsigned lsa_max;
    snode *sn;

    ospf_dbdes_body(po, pkt, ospf_pkt_maxsize(ifa), &lsas, &lsa_max);
    sn = s_get(&(n->dbsi));

    while (i < lsa_max)
    {
      struct top_hash_entry *en = (struct top_hash_entry *) sn;

      if (lsa_flooding_allowed(en->lsa_type, en->domain, ifa))
      {
	lsa_hton_hdr(&(en->lsa), lsas + i);
	i++;
      }

      if (sn == STAIL(po->lsal))
      {
	n->myimms &= ~DBDES_M;	/* Unset more bit */
	break;
      }

      sn = sn->next;
    }

    s_put(&(n->dbsi), sn);
  }

  u16 iface_mtu = (ifa->type == OSPF_IT_VLINK) ? 0 : ifa->iface->mtu;
  unsigned length;

  if (ospf_is_v2(po))
  {
    struct ospf_dbdes2_packet *ps = (void *) pkt;

    ps->iface_mtu = htons(iface_mtu);
    ps->options = ifa->oa->options;
    ps->imms = n->myimms;
    ps->ddseq = htonl(n->dds);

    length = sizeof(struct ospf_dbdes2_packet);
  }
  else /* OSPFv3 */
  {
    struct ospf_dbdes3_packet *ps = (void *) pkt;

    ps->options = htonl(ifa->oa->options);
    ps->iface_mtu = htons(iface_mtu);
    ps->imms = n->myimms;
    ps->ddseq = htonl(n->dds);

    length = sizeof(struct ospf_dbdes3_packet);
  }

  length += i * sizeof(struct ospf_lsa_header);
  pkt->length = htons(length);
}

/**
 * ospf_dbdes_send - transmit database description packet
 * @n: neighbor
 * @next: whether to send a next packet in a sequence (1) or to retransmit the old one (0)
 *
 * Sending of a database description packet is described in 10.8 of RFC 2328.
 * Reception of each packet is acknowledged in the sequence number of another.
 * When I send a packet to a neighbor I keep a copy in a buffer. If the neighbor
 * does not reply, I don't create a new packet but just send the content
 * of the buffer.
 */
void
ospf_dbdes_send(struct ospf_neighbor *n, int next)
{
  struct ospf_iface *ifa = n->ifa;
  struct ospf_area *oa = ifa->oa;
  struct proto_ospf *po = oa->po;
  struct ospf_packet *pkt;
  unsigned length;

  /* FIXME ??? */
  if ((oa->rt == NULL) || (EMPTY_LIST(po->lsal)))
    update_rt_lsa(oa);

  switch (n->state)
  {
  case NEIGHBOR_EXSTART:
    n->myimms |= DBDES_I;

    /* Send empty packets */
    pkt = ospf_tx_buffer(ifa);
<<<<<<< HEAD
    ospf_dbdes_prepare(n, pkt, 0);
    OSPF_PACKET(ospf_dbdes_dump, pkt, "DBDES packet sent to %I via %s", n->ip, ifa->iface->name);
=======
    op = &pkt->ospf_packet;
    ospf_pkt_fill_hdr(ifa, pkt, DBDES_P);
    pkt->iface_mtu = (ifa->type == OSPF_IT_VLINK) ? 0 : htons(ifa->iface->mtu);
    pkt->options = hton_opt(oa->options);
    pkt->imms = n->myimms;
    pkt->ddseq = htonl(n->dds);
    length = sizeof(struct ospf_dbdes_packet);
    op->length = htons(length);

    OSPF_PACKET(ospf_dump_dbdes, pkt, "DBDES packet sent to %I via %s", n->ip, ifa->ifname);
>>>>>>> 48e5f32d
    ospf_send_to(ifa, n->ip);
    break;

  case NEIGHBOR_EXCHANGE:
    n->myimms &= ~DBDES_I;

    if (next)
<<<<<<< HEAD
      ospf_dbdes_prepare(n, n->ldbdes, 1);

  case NEIGHBOR_LOADING:
  case NEIGHBOR_FULL:
=======
    {
      snode *sn;
      struct ospf_lsa_header *lsa;

      if (n->ldd_bsize != ifa->tx_length)
      {
	mb_free(n->ldd_buffer);
	n->ldd_buffer = mb_allocz(n->pool, ifa->tx_length);
	n->ldd_bsize = ifa->tx_length;
      }

      pkt = n->ldd_buffer;
      op = (struct ospf_packet *) pkt;

      ospf_pkt_fill_hdr(ifa, pkt, DBDES_P);
      pkt->iface_mtu = (ifa->type == OSPF_IT_VLINK) ? 0 : htons(ifa->iface->mtu);
      pkt->ddseq = htonl(n->dds);
      pkt->options = hton_opt(oa->options);

      j = i = (ospf_pkt_maxsize(ifa) - sizeof(struct ospf_dbdes_packet)) / sizeof(struct ospf_lsa_header);	/* Number of possible lsaheaders to send */
      lsa = (n->ldd_buffer + sizeof(struct ospf_dbdes_packet));

      if (n->myimms.bit.m)
      {
	sn = s_get(&(n->dbsi));

	DBG("Number of LSA: %d\n", j);
	for (; i > 0; i--)
	{
	  struct top_hash_entry *en= (struct top_hash_entry *) sn;

          if (ospf_lsa_flooding_allowed(&en->lsa, en->domain, ifa))
          {
	    htonlsah(&(en->lsa), lsa);
	    DBG("Working on: %d\n", i);
	    DBG("\tX%01x %-1R %-1R %p\n", en->lsa.type, en->lsa.id, en->lsa.rt, en->lsa_body);

	    lsa++;
          }
          else i++;	/* No lsa added */

	  if (sn == STAIL(po->lsal))
          {
            i--;
	    break;
          }

	  sn = sn->next;
	}

	if (sn == STAIL(po->lsal))
	{
	  DBG("Number of LSA NOT sent: %d\n", i);
	  DBG("M bit unset.\n");
	  n->myimms.bit.m = 0;	/* Unset more bit */
	}

	s_put(&(n->dbsi), sn);
      }

      pkt->imms.byte = n->myimms.byte;

      length = (j - i) * sizeof(struct ospf_lsa_header) +
	sizeof(struct ospf_dbdes_packet);
      op->length = htons(length);

      DBG("%s: DB_DES (M) prepared for %I.\n", p->name, n->ip);
    }

  case NEIGHBOR_LOADING:
  case NEIGHBOR_FULL:
    length = n->ldd_buffer ? ntohs(((struct ospf_packet *) n->ldd_buffer)->length) : 0;
>>>>>>> 48e5f32d

    length = ntohs(((struct ospf_packet *) n->ldbdes)->length);
    if (!length)
    {
      OSPF_TRACE(D_PACKETS, "No packet in my buffer for repeating");
      ospf_neigh_sm(n, INM_KILLNBR);
      return;
    }

    /* Send last packet from ldd buffer */

<<<<<<< HEAD
    OSPF_PACKET(ospf_dbdes_dump, pkt, "DBDES packet sent to %I via %s", n->ip, ifa->iface->name);
=======
    OSPF_PACKET(ospf_dump_dbdes, n->ldd_buffer, "DBDES packet sent to %I via %s", n->ip, ifa->ifname);

    sk_set_tbuf(ifa->sk, n->ldd_buffer);
>>>>>>> 48e5f32d
    ospf_send_to(ifa, n->ip);
    sk_set_tbuf(ifa->sk, NULL);

    /* XXXX remove this? */
    if (n->myimms & DBDES_MS)
      tm_start(n->rxmt_timer, n->ifa->rxmtint);		/* Restart timer */

    if (!(n->myimms & DBDES_MS))
      if (!(n->myimms & DBDES_M) && 
	  !(n->imms & DBDES_M) &&
	  (n->state == NEIGHBOR_EXCHANGE))
	ospf_neigh_sm(n, INM_EXDONE);

    break;

  default:			/* Ignore it */
    break;
  }
}

static void
ospf_dbdes_process(struct ospf_neighbor *n, struct ospf_packet *pkt, unsigned plen)
{
  struct ospf_iface *ifa = n->ifa;
  struct proto_ospf *po = ifa->oa->po;
  struct ospf_lsa_header *lsas;
  unsigned i, lsa_count;

  ospf_dbdes_body(po, pkt, plen, &lsas, &lsa_count);

  for (i = 0; i < lsa_count; i++)
  {
    struct top_hash_entry *en, *req;
    struct ospf_lsa_header lsa;
    u32 lsa_type, lsa_domain;

    lsa_ntoh_hdr(lsas + i, &lsa);
    lsa_xxxxtype(lsa.type_raw, ifa, &lsa_type, &lsa_domain);

    /* XXXX: Add check for 0-type or flooding_allowed */

    en = ospf_hash_find(po->gr, lsa_domain, lsa.id, lsa.rt, lsa_type);
    if (!en || (lsa_comp(&lsa, &(en->lsa)) == CMP_NEWER))
    {
      req = ospf_hash_get(n->lsrqh, lsa_domain, lsa.id, lsa.rt, lsa_type);

      if (ospf_hash_is_new(req))
	s_add_tail(&(n->lsrql), SNODE req);

      en->lsa = lsa; // XXXX ??? should be req->lsa ?
    }
  }
}

void
ospf_dbdes_receive(struct ospf_packet *pkt, struct ospf_iface *ifa,
		   struct ospf_neighbor *n)
{
  struct proto_ospf *po = ifa->oa->po;
  u32 rcv_ddseq, rcv_options;
  u16 rcv_iface_mtu;
  u8 rcv_imms;
  unsigned plen;

  plen = ntohs(pkt->length);
  if (plen < ospf_dbdes_hdrlen(po))
  {
    log(L_ERR "OSPF: Bad DBDES packet from %I - too short (%u B)", n->ip, plen);
    return;
  }

<<<<<<< HEAD
  OSPF_PACKET(ospf_dbdes_dump, pkt, "DBDES packet received from %I via %s", n->ip, ifa->iface->name);
=======
  struct ospf_dbdes_packet *ps = (void *) ps_i;
  u32 ps_ddseq = ntohl(ps->ddseq);
  u32 ps_options = ntoh_opt(ps->options);
  u16 ps_iface_mtu = ntohs(ps->iface_mtu);
  
  OSPF_PACKET(ospf_dump_dbdes, ps, "DBDES packet received from %I via %s", n->ip, ifa->ifname);
>>>>>>> 48e5f32d

  ospf_neigh_sm(n, INM_HELLOREC);

  if (ospf_is_v2(po))
  {
    struct ospf_dbdes2_packet *ps = (void *) pkt;
    rcv_iface_mtu = ntohs(ps->iface_mtu);
    rcv_options = ps->options;
    rcv_imms = ps->imms;
    rcv_ddseq = ntohl(ps->ddseq);
  }
  else /* OSPFv3 */
  {
    struct ospf_dbdes3_packet *ps = (void *) pkt;
    rcv_options = ntohl(ps->options);
    rcv_iface_mtu = ntohs(ps->iface_mtu);
    rcv_imms = ps->imms;
    rcv_ddseq = ntohl(ps->ddseq);
  }
  
  switch (n->state)
  {
  case NEIGHBOR_DOWN:
  case NEIGHBOR_ATTEMPT:
  case NEIGHBOR_2WAY:
    return;

  case NEIGHBOR_INIT:
    ospf_neigh_sm(n, INM_2WAYREC);
    if (n->state != NEIGHBOR_EXSTART)
      return;
<<<<<<< HEAD
=======
  case NEIGHBOR_EXSTART:

    if ((ifa->type != OSPF_IT_VLINK) && (ps_iface_mtu != ifa->iface->mtu)
	&& (ps_iface_mtu != 0) && (ifa->iface->mtu != 0))
      log(L_WARN "OSPF: MTU mismatch with neighbour %I on interface %s (remote %d, local %d)",
	  n->ip, ifa->ifname, ps_iface_mtu, ifa->iface->mtu);
>>>>>>> 48e5f32d

  case NEIGHBOR_EXSTART:
    if ((rcv_iface_mtu != ifa->iface->mtu) &&
	(rcv_iface_mtu != 0) &&
	(ifa->iface->mtu != 0) && 
	(ifa->type != OSPF_IT_VLINK))
      log(L_WARN "OSPF: MTU mismatch with neighbor %I on interface %s (remote %d, local %d)",
	  n->ip, ifa->iface->name, rcv_iface_mtu, ifa->iface->mtu);

    if ((rcv_imms == DBDES_IMMS) &&
	(n->rid > po->router_id) &&
	(plen == ospf_dbdes_hdrlen(po)))
    {
      /* I'm slave! */
      n->dds = rcv_ddseq;
      n->ddr = rcv_ddseq;
      n->options = rcv_options;
      n->myimms &= ~DBDES_MS;
      n->imms = rcv_imms;
      OSPF_TRACE(D_PACKETS, "I'm slave to %I", n->ip);
      ospf_neigh_sm(n, INM_NEGDONE);
      ospf_dbdes_send(n, 1);
      break;
    }

    if (!(rcv_imms & DBDES_I) &&
	!(rcv_imms & DBDES_MS) &&
        (n->rid < po->router_id) &&
	(n->dds == rcv_ddseq))
    {
      /* I'm master! */
      n->options = rcv_options;
      n->ddr = rcv_ddseq - 1;	/* It will be set corectly a few lines down */
      n->imms = rcv_imms;
      OSPF_TRACE(D_PACKETS, "I'm master to %I", n->ip);
      ospf_neigh_sm(n, INM_NEGDONE);
    }
    else
    {
      DBG("%s: Nothing happend to %I (imms=%d)\n", p->name, n->ip, rcv_imms);
      break;
    }

  case NEIGHBOR_EXCHANGE:
    if ((rcv_imms == n->imms) &&
	(rcv_options == n->options) &&
	(rcv_ddseq == n->ddr))
    {
      /* Duplicate packet */
      OSPF_TRACE(D_PACKETS, "Received duplicate dbdes from %I", n->ip);
      if (!(n->myimms & DBDES_MS))
      {
	/* Slave should retransmit dbdes packet */
	ospf_dbdes_send(n, 0);
      }
      return;
    }

    if ((rcv_imms & DBDES_MS) != (n->imms & DBDES_MS))	/* M/S bit differs */
    {
      OSPF_TRACE(D_PACKETS, "dbdes - sequence mismatch neighbor %I (bit MS)", n->ip);
      ospf_neigh_sm(n, INM_SEQMIS);
      break;
    }

    if (rcv_imms & DBDES_I)		/* I bit is set */
    {
      OSPF_TRACE(D_PACKETS, "dbdes - sequence mismatch neighbor %I (bit I)", n->ip);
      ospf_neigh_sm(n, INM_SEQMIS);
      break;
    }

    if (rcv_options != n->options)	/* Options differs */
    {
      OSPF_TRACE(D_PACKETS, "dbdes - sequence mismatch neighbor %I (options)", n->ip);
      ospf_neigh_sm(n, INM_SEQMIS);
      break;
    }

    n->ddr = rcv_ddseq;
    n->imms = rcv_imms;

    if (n->myimms & DBDES_MS)
    {
      if (rcv_ddseq != n->dds)	/* MASTER */
      {
<<<<<<< HEAD
	OSPF_TRACE(D_PACKETS, "dbdes - sequence mismatch neighbor %I (master)", n->ip);
=======
	OSPF_TRACE(D_PACKETS, "dbdes - sequence mismatch neighbor %I (master)",
		   n->ip);
>>>>>>> 48e5f32d
	ospf_neigh_sm(n, INM_SEQMIS);
	break;
      }
      n->dds++;
      DBG("Incrementing dds\n");
      ospf_dbdes_process(n, pkt, plen);
      if (!(n->myimms & DBDES_M) &&
	  !(rcv_imms & DBDES_M))
      {
	ospf_neigh_sm(n, INM_EXDONE);
      }
      else
      {
	ospf_dbdes_send(n, 1);
      }

    }
    else
    {
      if (rcv_ddseq != (n->dds + 1))	/* SLAVE */
      {
	OSPF_TRACE(D_PACKETS, "dbdes - sequence mismatch neighbor %I (slave)", n->ip);
	ospf_neigh_sm(n, INM_SEQMIS);
	break;
      }
      n->ddr = rcv_ddseq;
      n->dds = rcv_ddseq;
      ospf_dbdes_process(n, pkt, plen);
      ospf_dbdes_send(n, 1);
    }
    break;

  case NEIGHBOR_LOADING:
  case NEIGHBOR_FULL:
    if ((rcv_imms == n->imms) &&
	(rcv_options == n->options) &&
	(rcv_ddseq == n->ddr))
      /* Only duplicate are accepted */
    {
      OSPF_TRACE(D_PACKETS, "Received duplicate dbdes from %I", n->ip);
      if (!(n->myimms & DBDES_MS))
      {
	/* Slave should retransmit dbdes packet */
	ospf_dbdes_send(n, 0);
      }
      return;
    }
    else
    {
      OSPF_TRACE(D_PACKETS, "dbdes - sequence mismatch neighbor %I (full)", n->ip);
      DBG("PS=%u, DDR=%u, DDS=%u\n", rcv_ddseq, n->ddr, n->dds);
      ospf_neigh_sm(n, INM_SEQMIS);
    }
    break;
  default:
    bug("Received dbdes from %I in undefined state.", n->ip);
  }
}<|MERGE_RESOLUTION|>--- conflicted
+++ resolved
@@ -93,18 +93,26 @@
 
 
 static void
-ospf_dbdes_prepare(struct ospf_neighbor *n, struct ospf_packet *pkt, int lsdb)
+ospf_dbdes_prepare(struct ospf_neighbor *n, int lsdb)
 {
   struct ospf_iface *ifa = n->ifa;
   struct proto_ospf *po = ifa->oa->po;
-  int i = 0;
-
+  struct ospf_packet *pkt;
+
+  if (n->ldd_bsize != ifa->tx_length)
+  {
+    mb_free(n->ldd_buffer);
+    n->ldd_buffer = mb_allocz(n->pool, ifa->tx_length);
+    n->ldd_bsize = ifa->tx_length;
+  }
+
+  pkt = n->ldd_buffer;
   ospf_pkt_fill_hdr(ifa, pkt, DBDES_P);
 
   if (lsdb && (n->myimms & DBDES_M))
   {
     struct ospf_lsa_header *lsas;
-    unsigned lsa_max;
+    unsigned i = 0, lsa_max;
     snode *sn;
 
     ospf_dbdes_body(po, pkt, ospf_pkt_maxsize(ifa), &lsas, &lsa_max);
@@ -179,7 +187,6 @@
   struct ospf_iface *ifa = n->ifa;
   struct ospf_area *oa = ifa->oa;
   struct proto_ospf *po = oa->po;
-  struct ospf_packet *pkt;
   unsigned length;
 
   /* FIXME ??? */
@@ -192,110 +199,25 @@
     n->myimms |= DBDES_I;
 
     /* Send empty packets */
-    pkt = ospf_tx_buffer(ifa);
-<<<<<<< HEAD
-    ospf_dbdes_prepare(n, pkt, 0);
-    OSPF_PACKET(ospf_dbdes_dump, pkt, "DBDES packet sent to %I via %s", n->ip, ifa->iface->name);
-=======
-    op = &pkt->ospf_packet;
-    ospf_pkt_fill_hdr(ifa, pkt, DBDES_P);
-    pkt->iface_mtu = (ifa->type == OSPF_IT_VLINK) ? 0 : htons(ifa->iface->mtu);
-    pkt->options = hton_opt(oa->options);
-    pkt->imms = n->myimms;
-    pkt->ddseq = htonl(n->dds);
-    length = sizeof(struct ospf_dbdes_packet);
-    op->length = htons(length);
-
-    OSPF_PACKET(ospf_dump_dbdes, pkt, "DBDES packet sent to %I via %s", n->ip, ifa->ifname);
->>>>>>> 48e5f32d
+    ospf_dbdes_prepare(n, 0);
+    OSPF_PACKET(ospf_dbdes_dump, n->ldd_buffer,
+		"DBDES packet sent to %I via %s", n->ip, ifa->ifname);
+
+    sk_set_tbuf(ifa->sk, n->ldd_buffer);
     ospf_send_to(ifa, n->ip);
+    sk_set_tbuf(ifa->sk, NULL);
     break;
 
   case NEIGHBOR_EXCHANGE:
     n->myimms &= ~DBDES_I;
 
     if (next)
-<<<<<<< HEAD
-      ospf_dbdes_prepare(n, n->ldbdes, 1);
+      ospf_dbdes_prepare(n, 1);
 
   case NEIGHBOR_LOADING:
   case NEIGHBOR_FULL:
-=======
-    {
-      snode *sn;
-      struct ospf_lsa_header *lsa;
-
-      if (n->ldd_bsize != ifa->tx_length)
-      {
-	mb_free(n->ldd_buffer);
-	n->ldd_buffer = mb_allocz(n->pool, ifa->tx_length);
-	n->ldd_bsize = ifa->tx_length;
-      }
-
-      pkt = n->ldd_buffer;
-      op = (struct ospf_packet *) pkt;
-
-      ospf_pkt_fill_hdr(ifa, pkt, DBDES_P);
-      pkt->iface_mtu = (ifa->type == OSPF_IT_VLINK) ? 0 : htons(ifa->iface->mtu);
-      pkt->ddseq = htonl(n->dds);
-      pkt->options = hton_opt(oa->options);
-
-      j = i = (ospf_pkt_maxsize(ifa) - sizeof(struct ospf_dbdes_packet)) / sizeof(struct ospf_lsa_header);	/* Number of possible lsaheaders to send */
-      lsa = (n->ldd_buffer + sizeof(struct ospf_dbdes_packet));
-
-      if (n->myimms.bit.m)
-      {
-	sn = s_get(&(n->dbsi));
-
-	DBG("Number of LSA: %d\n", j);
-	for (; i > 0; i--)
-	{
-	  struct top_hash_entry *en= (struct top_hash_entry *) sn;
-
-          if (ospf_lsa_flooding_allowed(&en->lsa, en->domain, ifa))
-          {
-	    htonlsah(&(en->lsa), lsa);
-	    DBG("Working on: %d\n", i);
-	    DBG("\tX%01x %-1R %-1R %p\n", en->lsa.type, en->lsa.id, en->lsa.rt, en->lsa_body);
-
-	    lsa++;
-          }
-          else i++;	/* No lsa added */
-
-	  if (sn == STAIL(po->lsal))
-          {
-            i--;
-	    break;
-          }
-
-	  sn = sn->next;
-	}
-
-	if (sn == STAIL(po->lsal))
-	{
-	  DBG("Number of LSA NOT sent: %d\n", i);
-	  DBG("M bit unset.\n");
-	  n->myimms.bit.m = 0;	/* Unset more bit */
-	}
-
-	s_put(&(n->dbsi), sn);
-      }
-
-      pkt->imms.byte = n->myimms.byte;
-
-      length = (j - i) * sizeof(struct ospf_lsa_header) +
-	sizeof(struct ospf_dbdes_packet);
-      op->length = htons(length);
-
-      DBG("%s: DB_DES (M) prepared for %I.\n", p->name, n->ip);
-    }
-
-  case NEIGHBOR_LOADING:
-  case NEIGHBOR_FULL:
+
     length = n->ldd_buffer ? ntohs(((struct ospf_packet *) n->ldd_buffer)->length) : 0;
->>>>>>> 48e5f32d
-
-    length = ntohs(((struct ospf_packet *) n->ldbdes)->length);
     if (!length)
     {
       OSPF_TRACE(D_PACKETS, "No packet in my buffer for repeating");
@@ -304,14 +226,11 @@
     }
 
     /* Send last packet from ldd buffer */
-
-<<<<<<< HEAD
-    OSPF_PACKET(ospf_dbdes_dump, pkt, "DBDES packet sent to %I via %s", n->ip, ifa->iface->name);
-=======
-    OSPF_PACKET(ospf_dump_dbdes, n->ldd_buffer, "DBDES packet sent to %I via %s", n->ip, ifa->ifname);
+ 
+    OSPF_PACKET(ospf_dump_dbdes, n->ldd_buffer,
+		"DBDES packet sent to %I via %s", n->ip, ifa->ifname);
 
     sk_set_tbuf(ifa->sk, n->ldd_buffer);
->>>>>>> 48e5f32d
     ospf_send_to(ifa, n->ip);
     sk_set_tbuf(ifa->sk, NULL);
 
@@ -383,16 +302,7 @@
     return;
   }
 
-<<<<<<< HEAD
-  OSPF_PACKET(ospf_dbdes_dump, pkt, "DBDES packet received from %I via %s", n->ip, ifa->iface->name);
-=======
-  struct ospf_dbdes_packet *ps = (void *) ps_i;
-  u32 ps_ddseq = ntohl(ps->ddseq);
-  u32 ps_options = ntoh_opt(ps->options);
-  u16 ps_iface_mtu = ntohs(ps->iface_mtu);
-  
-  OSPF_PACKET(ospf_dump_dbdes, ps, "DBDES packet received from %I via %s", n->ip, ifa->ifname);
->>>>>>> 48e5f32d
+  OSPF_PACKET(ospf_dbdes_dump, pkt, "DBDES packet received from %I via %s", n->ip, ifa->ifname);
 
   ospf_neigh_sm(n, INM_HELLOREC);
 
@@ -424,23 +334,14 @@
     ospf_neigh_sm(n, INM_2WAYREC);
     if (n->state != NEIGHBOR_EXSTART)
       return;
-<<<<<<< HEAD
-=======
+
   case NEIGHBOR_EXSTART:
-
-    if ((ifa->type != OSPF_IT_VLINK) && (ps_iface_mtu != ifa->iface->mtu)
-	&& (ps_iface_mtu != 0) && (ifa->iface->mtu != 0))
-      log(L_WARN "OSPF: MTU mismatch with neighbour %I on interface %s (remote %d, local %d)",
-	  n->ip, ifa->ifname, ps_iface_mtu, ifa->iface->mtu);
->>>>>>> 48e5f32d
-
-  case NEIGHBOR_EXSTART:
-    if ((rcv_iface_mtu != ifa->iface->mtu) &&
+    if ((ifa->type != OSPF_IT_VLINK) &&
+	(rcv_iface_mtu != ifa->iface->mtu) &&
 	(rcv_iface_mtu != 0) &&
-	(ifa->iface->mtu != 0) && 
-	(ifa->type != OSPF_IT_VLINK))
+	(ifa->iface->mtu != 0))
       log(L_WARN "OSPF: MTU mismatch with neighbor %I on interface %s (remote %d, local %d)",
-	  n->ip, ifa->iface->name, rcv_iface_mtu, ifa->iface->mtu);
+	  n->ip, ifa->ifname, rcv_iface_mtu, ifa->iface->mtu);
 
     if ((rcv_imms == DBDES_IMMS) &&
 	(n->rid > po->router_id) &&
@@ -519,12 +420,7 @@
     {
       if (rcv_ddseq != n->dds)	/* MASTER */
       {
-<<<<<<< HEAD
 	OSPF_TRACE(D_PACKETS, "dbdes - sequence mismatch neighbor %I (master)", n->ip);
-=======
-	OSPF_TRACE(D_PACKETS, "dbdes - sequence mismatch neighbor %I (master)",
-		   n->ip);
->>>>>>> 48e5f32d
 	ospf_neigh_sm(n, INM_SEQMIS);
 	break;
       }
