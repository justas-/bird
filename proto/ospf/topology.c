/*
 *	BIRD -- OSPF Topological Database
 *
 *	(c) 1999       Martin Mares <mj@ucw.cz>
 *	(c) 1999--2004 Ondrej Filip <feela@network.cz>
 *	(c) 2009--2012 Ondrej Zajicek <santiago@crfreenet.org>
 *	(c) 2009--2012 CZ.NIC z.s.p.o.
 *
 *	Can be freely distributed and used under the terms of the GNU GPL.
 */

#include "nest/bird.h"
#include "lib/string.h"

#include "ospf.h"

#define HASH_DEF_ORDER 6
#define HASH_HI_MARK *4
#define HASH_HI_STEP 2
#define HASH_HI_MAX 16
#define HASH_LO_MARK /5
#define HASH_LO_STEP 2
#define HASH_LO_MIN 8

void originate_prefix_rt_lsa(struct ospf_area *oa);
void originate_prefix_net_lsa(struct ospf_iface *ifa);
void flush_prefix_net_lsa(struct ospf_iface *ifa);


static inline u32
fibnode_to_lsaid(struct proto_ospf *po, struct fib_node *fn)
{
  /* In OSPFv2, We have to map IP prefixes to u32 in such manner 
     that resulting u32 interpreted as IP address is a member of given
     prefix. Therefore, /32 prefix have to be mapped on itself.
     All received prefixes have to be mapped on different u32s.

     We have an assumption that if there is nontrivial (non-/32)
     network prefix, then there is not /32 prefix for the first
     and the last IP address of the network (these are usually
     reserved, therefore it is not an important restriction).
     The network prefix is mapped to the first or the last
     IP address in the manner that disallow collisions - we
     use IP address that cannot be used by parent prefix.

     For example:
     192.168.0.0/24 maps to 192.168.0.255
     192.168.1.0/24 maps to 192.168.1.0
     because 192.168.0.0 and 192.168.1.255 might be used by
     192.168.0.0/23 .

     This is not compatible with older RFC 1583, so we have an option
     to the RFC 1583 compatible assignment (that always uses the first
     address) which disallows subnetting.

     Appendig E of RFC 2328 suggests different algorithm, that tries
     to maximize both compatibility and subnetting. But as it is not
     possible to have both reliably and the suggested algorithm was
     unnecessary complicated and it does crazy things like changing
     LSA ID for a network because different network appeared, we
     choose a different way.

     In OSPFv3, it is simpler. There is not a requirement for
     membership of the result in the input network, so we just use a
     hash-based unique ID of a routing table entry for a route that
     originated given LSA. For ext-LSA, it is an imported route in the
     nest's routing table (p->table). For summary-LSA, it is a
     'source' route in the protocol internal routing table (po->rtf).
  */

  if (ospf_is_v3(po))
    return fn->uid;

  u32 id = ipa_to_u32(fn->prefix);

  if ((po->rfc1583) || (fn->pxlen == 0) || (fn->pxlen == 32))
    return id;

  if (id & (1 << (32 - fn->pxlen)))
    return id;
  else
    return id | ~u32_mkmask(fn->pxlen);
}


static void *
lsab_alloc(struct proto_ospf *po, unsigned size)
{
  unsigned offset = po->lsab_used;
  po->lsab_used += size;
  if (po->lsab_used > po->lsab_size)
    {
      po->lsab_size = MAX(po->lsab_used, 2 * po->lsab_size);
      po->lsab = mb_realloc(po->proto.pool, po->lsab, po->lsab_size);
    }
  return ((byte *) po->lsab) + offset;
}

static inline void *
lsab_allocz(struct proto_ospf *po, unsigned size)
{
  void *r = lsab_alloc(po, size);
  bzero(r, size);
  return r;
}

static inline void *
lsab_flush(struct proto_ospf *po)
{
  void *r = mb_alloc(po->proto.pool, po->lsab_used);
  memcpy(r, po->lsab, po->lsab_used);
  po->lsab_used = 0;
  return r;
}

static inline void *
lsab_offset(struct proto_ospf *po, unsigned offset)
{
  return ((byte *) po->lsab) + offset;
}

static inline void *
lsab_end(struct proto_ospf *po)
{
  return ((byte *) po->lsab) + po->lsab_used;
}

static s32
get_seqnum(struct top_hash_entry *en)
{
  if (!en)
    return LSA_INITSEQNO;

  if (en->lsa.sn == LSA_MAXSEQNO)
  {
    log(L_WARN "OSPF: Premature origination of LSA (Type: %04x, Id: %R, Rt: %R)",
	en->lsa_type, en->lsa.id, en->lsa.rt);
    return LSA_INITSEQNO;
  }

  return en->lsa.sn + 1;
}


/*
 *	Router-LSA handling
 *	Type = LSA_T_RT
 */

static int
configured_stubnet(struct ospf_area *oa, struct ifa *a)
{
  if (!oa->ac)
    return 0;

  /* Does not work for IA_PEER addresses, but it is not called on these */
  struct ospf_stubnet_config *sn;
  WALK_LIST(sn, oa->ac->stubnet_list)
    {
      if (sn->summary)
	{
	  if (ipa_in_net(a->prefix, sn->px.addr, sn->px.len) && (a->pxlen >= sn->px.len))
	    return 1;
	}
      else
	{
	  if (ipa_equal(a->prefix, sn->px.addr) && (a->pxlen == sn->px.len))
	    return 1;
	}
    }
  return 0;
}

int
bcast_net_active(struct ospf_iface *ifa)
{
  struct ospf_neighbor *neigh;

  if (ifa->state == OSPF_IS_WAITING)
    return 0;

  WALK_LIST(neigh, ifa->neigh_list)
    {
      if (neigh->state == NEIGHBOR_FULL)
	{
	  if (neigh->rid == ifa->drid)
	    return 1;

	  if (ifa->state == OSPF_IS_DR)
	    return 1;
	}
    }

  return 0;
}

static inline u32
get_rt_options(struct proto_ospf *po, struct ospf_area *oa, int bitv)
{
  u32 opts = 0;

  if (po->areano > 1)
    opts |= OPT_RT_B;

  if ((po->areano > 1) && oa_is_nssa(oa) && oa->ac->translator)
    opts |= OPT_RT_NT;

  if (po->ebit && !oa_is_stub(oa))
    opts |= OPT_RT_E;

  if (bitv)
    opts |= OPT_RT_V;

  return opts;
}

static inline void
add_rt2_lsa_link(struct proto_ospf *po, u8 type, u32 id, u32 data, u16 metric)
{
  struct ospf_lsa_rt2_link *ln = lsab_alloc(po, sizeof(struct ospf_lsa_rt2_link));
  ln->type = type;
  ln->id = id;
  ln->data = data;
  ln->metric = metric;
  ln->no_tos = 0;
}

static void *
originate_rt2_lsa_body(struct ospf_area *oa, u16 *length)
{
  struct proto_ospf *po = oa->po;
  struct ospf_iface *ifa;
  int i = 0, bitv = 0;
  struct ospf_neighbor *neigh;

  ASSERT(po->lsab_used == 0);
  lsab_allocz(po, sizeof(struct ospf_lsa_rt));
  /* ospf_lsa_rt header will be filled later */

  WALK_LIST(ifa, po->iface_list)
  {
    int net_lsa = 0;

    if ((ifa->type == OSPF_IT_VLINK) && (ifa->voa == oa) &&
	(!EMPTY_LIST(ifa->neigh_list)))
    {
      neigh = (struct ospf_neighbor *) HEAD(ifa->neigh_list);
      if ((neigh->state == NEIGHBOR_FULL) && (ifa->cost <= 0xffff))
	bitv = 1;
    }

    if ((ifa->oa != oa) || (ifa->state == OSPF_IS_DOWN))
      continue;

    ifa->rt_pos_beg = i;

    /* RFC2328 - 12.4.1.1-4 */
    switch (ifa->type)
      {
      case OSPF_IT_PTP:
      case OSPF_IT_PTMP:
	WALK_LIST(neigh, ifa->neigh_list)
	  if (neigh->state == NEIGHBOR_FULL)
	  {
<<<<<<< HEAD
	    u32 data = (ifa->addr->flags & IA_PEER) ? ifa->iface_id : ipa_to_u32(ifa->addr->ip);
	    add_rt2_lsa_link(po, LSART_PTP, neigh->rid, data, ifa->cost);
=======
	    ln = lsab_alloc(po, sizeof(struct ospf_lsa_rt_link));
	    ln->type = LSART_PTP;
	    ln->id = neigh->rid;

	    /*
	     * ln->data should be ifa->iface_id in case of no/ptp
	     * address (ifa->addr->flags & IA_PEER) on PTP link (see
	     * RFC 2328 12.4.1.1.), but the iface ID value has no use,
	     * while using IP address even in this case is here for
	     * compatibility with some broken implementations that use
	     * this address as a next-hop.
	     */
	    ln->data = ipa_to_u32(ifa->addr->ip);

	    ln->metric = ifa->cost;
	    ln->padding = 0;
>>>>>>> c93c0208
	    i++;
	  }
	break;

      case OSPF_IT_BCAST:
      case OSPF_IT_NBMA:
	if (bcast_net_active(ifa))
	  {
	    add_rt2_lsa_link(po, LSART_NET, ipa_to_u32(ifa->drip), ipa_to_u32(ifa->addr->ip), ifa->cost);
	    i++;
	    net_lsa = 1;
	  }
	break;

      case OSPF_IT_VLINK:
	neigh = (struct ospf_neighbor *) HEAD(ifa->neigh_list);
	if ((!EMPTY_LIST(ifa->neigh_list)) && (neigh->state == NEIGHBOR_FULL) && (ifa->cost <= 0xffff))
	  add_rt2_lsa_link(po, LSART_VLNK, neigh->rid, ipa_to_u32(ifa->addr->ip), ifa->cost), i++;
        break;

      default:
        log("Unknown interface type %s", ifa->iface->name);
        break;
      }

    ifa->rt_pos_end = i;

    /* Now we will originate stub area if there is no primary */
    if (net_lsa ||
	(ifa->type == OSPF_IT_VLINK) ||
	((ifa->addr->flags & IA_PEER) && ! ifa->cf->stub) ||
	configured_stubnet(oa, ifa->addr))
      continue;

      /* Host or network stub entry */
    if ((ifa->addr->flags & IA_HOST) ||
	(ifa->state == OSPF_IS_LOOP) ||
	(ifa->type == OSPF_IT_PTMP))
      add_rt2_lsa_link(po, LSART_STUB, ipa_to_u32(ifa->addr->ip), 0xffffffff, 0);
    else 
      add_rt2_lsa_link(po, LSART_STUB, ipa_to_u32(ifa->addr->prefix), u32_mkmask(ifa->addr->pxlen), ifa->cost);
    i++;

    ifa->rt_pos_end = i;
  }

  struct ospf_stubnet_config *sn;
  if (oa->ac) // XXXX ???
    WALK_LIST(sn, oa->ac->stubnet_list)
      if (!sn->hidden)
	add_rt2_lsa_link(po, LSART_STUB, ipa_to_u32(sn->px.addr), u32_mkmask(sn->px.len), sn->cost), i++;

  struct ospf_lsa_rt *rt = po->lsab;
  /* Store number of links in lower half of options */ 
  rt->options = get_rt_options(po, oa, bitv) | (u16) i;

  *length = sizeof(struct ospf_lsa_header) + po->lsab_used;
  return lsab_flush(po);
}

static inline void
add_rt3_lsa_link(struct proto_ospf *po, u8 type, struct ospf_iface *ifa, u32 nif, u32 id)
{
  struct ospf_lsa_rt3_link *ln = lsab_alloc(po, sizeof(struct ospf_lsa_rt3_link));
  ln->type = type;
  ln->padding = 0;
  ln->metric = ifa->cost;
  ln->lif = ifa->iface_id;
  ln->nif = nif;
  ln->id = id;
}

static void *
originate_rt3_lsa_body(struct ospf_area *oa, u16 *length)
{
  struct proto_ospf *po = oa->po;
  struct ospf_iface *ifa;
  struct ospf_neighbor *neigh;
  int bitv = 0;
  int i = 0;

  ASSERT(po->lsab_used == 0);
  lsab_allocz(po, sizeof(struct ospf_lsa_rt));
  /* ospf_lsa_rt header will be filled later */

  WALK_LIST(ifa, po->iface_list)
  {
    if ((ifa->type == OSPF_IT_VLINK) && (ifa->voa == oa) &&
	(!EMPTY_LIST(ifa->neigh_list)))
    {
      neigh = (struct ospf_neighbor *) HEAD(ifa->neigh_list);
      if ((neigh->state == NEIGHBOR_FULL) && (ifa->cost <= 0xffff))
	bitv = 1;
    }

    if ((ifa->oa != oa) || (ifa->state == OSPF_IS_DOWN))
      continue;

    ifa->rt_pos_beg = i;

    /* RFC5340 - 4.4.3.2 */
    switch (ifa->type)
      {
      case OSPF_IT_PTP:
      case OSPF_IT_PTMP:
	WALK_LIST(neigh, ifa->neigh_list)
	  if (neigh->state == NEIGHBOR_FULL)
	    add_rt3_lsa_link(po, LSART_PTP, ifa, neigh->iface_id, neigh->rid), i++;
	break;

      case OSPF_IT_BCAST:
      case OSPF_IT_NBMA:
	if (bcast_net_active(ifa))
	  add_rt3_lsa_link(po, LSART_NET, ifa, ifa->dr_iface_id, ifa->drid), i++;
	break;

      case OSPF_IT_VLINK:
	neigh = (struct ospf_neighbor *) HEAD(ifa->neigh_list);
	if ((!EMPTY_LIST(ifa->neigh_list)) && (neigh->state == NEIGHBOR_FULL) && (ifa->cost <= 0xffff))
	  add_rt3_lsa_link(po, LSART_VLNK, ifa, neigh->iface_id, neigh->rid), i++;
        break;

      default:
        log("Unknown interface type %s", ifa->iface->name);
        break;
      }

    ifa->rt_pos_end = i;
  }

  struct ospf_lsa_rt *rt = po->lsab;
  rt->options = get_rt_options(po, oa, bitv) | (oa->options & OPTIONS_MASK);

  *length = po->lsab_used + sizeof(struct ospf_lsa_header);
  return lsab_flush(po);
}

static inline void *
originate_rt_lsa_body(struct proto_ospf *po, struct ospf_area *oa, u16 *length)
{
  return ospf_is_v2(po) ?
    originate_rt2_lsa_body(oa, length) :
    originate_rt3_lsa_body(oa, length);
}

/**
 * originate_rt_lsa - build new instance of router LSA
 * @oa: ospf_area which is LSA built to
 *
 * It builds router LSA walking through all OSPF interfaces in
 * specified OSPF area. This function is mostly called from
 * area_disp(). Builds new LSA, increases sequence number (if old
 * instance exists) and sets age of LSA to zero.
 */
void
originate_rt_lsa(struct ospf_area *oa)
{
  struct proto_ospf *po = oa->po;
  struct ospf_lsa_header lsa;
  u32 dom = oa->areaid;
  void *body;

  OSPF_TRACE(D_EVENTS, "Originating router-LSA for area %R", oa->areaid);

  lsa.age = 0;
  lsa.type_raw = LSA_T_RT;
  lsa.id = ospf_is_v2(po) ? po->router_id : 0;
  lsa.rt = po->router_id;
  lsa.sn = get_seqnum(oa->rt);
  lsa_fix_options(po, &lsa, oa->options);

  body = originate_rt_lsa_body(po, oa, &lsa.length);
  lsasum_calculate(&lsa, body);
  oa->rt = lsa_install_new(po, &lsa, dom, body);
  ospf_lsupd_flood(po, NULL, NULL, &lsa, dom, 1);
}

void
update_rt_lsa(struct ospf_area *oa)
{
  struct proto_ospf *po = oa->po;

  if ((oa->rt) && ((oa->rt->inst_t + MINLSINTERVAL)) > now)
    return;
  /*
   * Tick is probably set to very low value. We cannot
   * originate new LSA before MINLSINTERVAL. We will
   * try to do it next tick.
   */

  originate_rt_lsa(oa);
  if (ospf_is_v3(po))
    originate_prefix_rt_lsa(oa);

  schedule_rtcalc(po);
  oa->origrt = 0;
}


/*
 *	Net-LSA handling
 *	Type = LSA_T_NET
 */

static void *
originate_net2_lsa_body(struct proto_ospf *po, struct ospf_iface *ifa, u16 *length)
{
  struct ospf_neighbor *n;
  int nodes = ifa->fadj + 1;
  int bsize = sizeof(struct ospf_lsa_net) + nodes * sizeof(u32);
  u16 i = 1;

  struct ospf_lsa_net *net = mb_alloc(po->proto.pool, bsize);
  *length = sizeof(struct ospf_lsa_header) + bsize;

  net->optx = u32_mkmask(ifa->addr->pxlen);
  net->routers[0] = po->router_id;

  WALK_LIST(n, ifa->neigh_list)
  {
    if (n->state == NEIGHBOR_FULL)
    {
      net->routers[i] = n->rid;
      i++;
    }
  }
  ASSERT(i == nodes);

  return net;
}

static void *
originate_net3_lsa_body(struct proto_ospf *po, struct ospf_iface *ifa, u16 *length)
{
  struct top_hash_entry *en;
  struct ospf_neighbor *n;
  int nodes = ifa->fadj + 1;
  int bsize = sizeof(struct ospf_lsa_net) + nodes * sizeof(u32);
  u32 options = 0;
  u16 i = 1;

  struct ospf_lsa_net *net = mb_alloc(po->proto.pool, bsize);
  *length = sizeof(struct ospf_lsa_header) + bsize;

  net->routers[0] = po->router_id;

  WALK_LIST(n, ifa->neigh_list)
  {
    if (n->state == NEIGHBOR_FULL)
    {
      /* In OSPFv3, we would like to merge options from Link LSAs of added neighbors */
      en = ospf_hash_find(po->gr, ifa->iface_id, n->iface_id, n->rid, LSA_T_LINK);
      if (en)
	options |= ((struct ospf_lsa_link *) en->lsa_body)->options;

      net->routers[i] = n->rid;
      i++;
    }
  }
  ASSERT(i == nodes);

  net->optx = options & OPTIONS_MASK;
  
  return net;
}

static inline void *
originate_net_lsa_body(struct proto_ospf *po, struct ospf_iface *ifa, u16 *length)
{
  return ospf_is_v2(po) ?
    originate_net2_lsa_body(po, ifa, length) :
    originate_net3_lsa_body(po, ifa, length);
}


/**
 * originate_net_lsa - originates of deletes network LSA
 * @ifa: interface which is LSA originated for
 *
 * Interface counts number of adjacent neighbors. If this number is
 * lower than one or interface is not in state %OSPF_IS_DR it deletes
 * and premature ages instance of network LSA for specified interface.
 * In other case, new instance of network LSA is originated.
 */
void
originate_net_lsa(struct ospf_iface *ifa)
{
  struct proto_ospf *po = ifa->oa->po;
  struct ospf_lsa_header lsa;
  u32 dom = ifa->oa->areaid;
  void *body;

  OSPF_TRACE(D_EVENTS, "Originating network-LSA for iface %s",
	     ifa->iface->name);

  lsa.age = 0;
  lsa.type_raw = LSA_T_NET;
  lsa.id = ospf_is_v2(po) ? ipa_to_u32(ifa->addr->ip) : ifa->iface_id;
  lsa.rt = po->router_id;
  lsa.sn = get_seqnum(ifa->net_lsa);
  lsa_fix_options(po, &lsa, ifa->oa->options);

  body = originate_net_lsa_body(po, ifa, &lsa.length);
  lsasum_calculate(&lsa, body);
  ifa->net_lsa = lsa_install_new(po, &lsa, dom, body);
  ospf_lsupd_flood(po, NULL, NULL, &lsa, dom, 1);
}

void
flush_net_lsa(struct ospf_iface *ifa)
{
  struct proto_ospf *po = ifa->oa->po;
  u32 dom = ifa->oa->areaid;

  if (ifa->net_lsa == NULL)
    return;

  OSPF_TRACE(D_EVENTS, "Flushing network-LSA for iface %s",
	     ifa->iface->name);

  ifa->net_lsa->lsa.sn += 1;
  ifa->net_lsa->lsa.age = LSA_MAXAGE;
  lsasum_calculate(&ifa->net_lsa->lsa, ifa->net_lsa->lsa_body);
  ospf_lsupd_flood(po, NULL, NULL, &ifa->net_lsa->lsa, dom, 0);
  flush_lsa(ifa->net_lsa, po);
  ifa->net_lsa = NULL;
}

void
update_net_lsa(struct ospf_iface *ifa)
{
  struct proto_ospf *po = ifa->oa->po;
 
  if (ifa->net_lsa && ((ifa->net_lsa->inst_t + MINLSINTERVAL) > now))
    return;
  /*
   * It's too early to originate new network LSA. We will
   * try to do it next tick
   */

  if ((ifa->state != OSPF_IS_DR) || (ifa->fadj == 0))
    {
      flush_net_lsa(ifa);
      if (ospf_is_v3(po))
	flush_prefix_net_lsa(ifa);
    }
  else
    {
      originate_net_lsa(ifa);
      if (ospf_is_v3(po))
	originate_prefix_net_lsa(ifa);
    }

  schedule_rtcalc(po);
  ifa->orignet = 0;
}


/*
 *	(Net|Rt)-summary-LSA handling
 *	(a.k.a. Inter-Area-(Prefix|Router)-LSA)
 *	Type = LSA_T_SUM_NET, LSA_T_SUM_RT
 */

static inline void *
originate_sum2_lsa_body(struct proto_ospf *po, u16 *length, u32 mlen, u32 metric)
{
  struct ospf_lsa_sum2 *sum = mb_alloc(po->proto.pool, sizeof(struct ospf_lsa_sum2));
  *length = sizeof(struct ospf_lsa_header) + sizeof(struct ospf_lsa_sum2);

  sum->netmask = ip4_mkmask(mlen);
  sum->metric = metric;

  return sum;
}

static inline void *
originate_sum3_net_lsa_body(struct proto_ospf *po, u16 *length, struct fib_node *fn, u32 metric)
{
  int bsize = sizeof(struct ospf_lsa_sum3_net) + IPV6_PREFIX_SPACE(fn->pxlen);
  struct ospf_lsa_sum3_net *sum = mb_alloc(po->proto.pool, bsize);
  *length = sizeof(struct ospf_lsa_header) + bsize;

  sum->metric = metric;
  put_ipv6_prefix(sum->prefix, fn->prefix, fn->pxlen, 0, 0);

  return sum;
}

static inline void *
originate_sum3_rt_lsa_body(struct proto_ospf *po, u16 *length, u32 drid, u32 metric, u32 options)
{
  struct ospf_lsa_sum3_rt *sum = mb_alloc(po->proto.pool, sizeof(struct ospf_lsa_sum3_rt));
  *length = sizeof(struct ospf_lsa_header) + sizeof(struct ospf_lsa_sum3_rt);

  sum->options = options;
  sum->metric = metric;
  sum->drid = drid;

  return sum;
}

static inline void *
originate_sum_net_lsa_body(struct proto_ospf *po, u16 *length, struct fib_node *fn, u32 metric)
{
  return ospf_is_v2(po) ?
    originate_sum2_lsa_body(po, length, fn->pxlen, metric) :
    originate_sum3_net_lsa_body(po, length, fn, metric);
}

static inline void *
originate_sum_rt_lsa_body(struct proto_ospf *po, u16 *length, u32 drid, u32 metric, u32 options)
{
  return ospf_is_v2(po) ?
    originate_sum2_lsa_body(po, length, 0, metric) :
    originate_sum3_rt_lsa_body(po, length, drid, metric, options);
}


static inline int
check_sum2_net_lsa(struct top_hash_entry *en, struct fib_node *fn, u32 metric)
{
  struct ospf_lsa_sum2 *sum = en->lsa_body;

  /* LSAID collision */
  if (fn->pxlen != ip4_masklen(sum->netmask))
    return -1;

  return (en->lsa.sn != LSA_MAXSEQNO) && (sum->metric == metric);
}

static inline int
check_sum3_net_lsa(struct top_hash_entry *en, struct fib_node *fn, u32 metric)
{
  struct ospf_lsa_sum3_net *sum = en->lsa_body;
  ip6_addr prefix;
  int pxlen;
  u8 pxopts;
  u16 rest;
  lsa_get_ipv6_prefix(sum->prefix, &prefix, &pxlen, &pxopts, &rest);

  /* LSAID collision */
  if ((fn->pxlen != pxlen) || !ip6_equal(fn->prefix, prefix))
    return -1;

  return (en->lsa.sn != LSA_MAXSEQNO) && (sum->metric == metric);
}

static int
check_sum_net_lsa(struct proto_ospf *po, struct top_hash_entry *en, struct fib_node *fn, u32 metric)
{
  int rv = ospf_is_v2(po) ?
    check_sum2_net_lsa(en, fn, metric) :
    check_sum3_net_lsa(en, fn, metric);

  if (rv < 0)
    log(L_ERR "%s: LSAID collision for %I/%d", po->proto.name, fn->prefix, fn->pxlen);

  return rv;
}

static int
check_sum_rt_lsa(struct proto_ospf *po, struct top_hash_entry *en, u32 drid, u32 metric, u32 options)
{
  if (en->lsa.sn == LSA_MAXSEQNO)
    return 0;

  if (ospf_is_v2(po))
  {
    struct ospf_lsa_sum2 *sum = en->lsa_body;
    return (sum->metric == metric);
  }
  else
  {
    struct ospf_lsa_sum3_rt *sum = en->lsa_body;
    return (sum->options == options) && (sum->metric == metric) && (sum->drid == drid);
  }
}


void
originate_sum_net_lsa(struct ospf_area *oa, struct fib_node *fn, int metric)
{
  struct proto_ospf *po = oa->po;
  struct ospf_lsa_header lsa;
  struct top_hash_entry *en;
  u32 dom = oa->areaid;
  void *body;

  OSPF_TRACE(D_EVENTS, "Originating net-summary-LSA for %I/%d (metric %d)",
	     fn->prefix, fn->pxlen, metric);

  lsa.age = 0;
  lsa.type_raw = LSA_T_SUM_NET;
  lsa.id = fibnode_to_lsaid(po, fn);
  lsa.rt = po->router_id;
  lsa_fix_options(po, &lsa, oa->options);

  en = ospf_hash_find_header(po->gr, dom, &lsa);
  if (en && check_sum_net_lsa(po, en, fn, metric))
    return;
  lsa.sn = get_seqnum(en);

  body = originate_sum_net_lsa_body(po, &lsa.length, fn, metric);
  lsasum_calculate(&lsa, body);
  lsa_install_new(po, &lsa, dom, body);
  ospf_lsupd_flood(po, NULL, NULL, &lsa, dom, 1);
}

void
originate_sum_rt_lsa(struct ospf_area *oa, struct fib_node *fn, int metric, u32 options)
{
  struct proto_ospf *po = oa->po;
  struct ospf_lsa_header lsa;
  struct top_hash_entry *en;
  u32 rid = ipa_to_rid(fn->prefix);
  u32 dom = oa->areaid;
  void *body;

  OSPF_TRACE(D_EVENTS, "Originating rt-summary-LSA for %R (metric %d)",
	     rid, metric);

  lsa.age = 0;
  lsa.type_raw = LSA_T_SUM_RT;
  lsa.id = rid;		/* In OSPFv3, LSA ID is meaningless, but we still use Router ID of ASBR */
  lsa.rt = po->router_id;
  lsa_fix_options(po, &lsa, oa->options);

  options &= OPTIONS_MASK;

  en = ospf_hash_find_header(po->gr, dom, &lsa);
  if (en && check_sum_rt_lsa(po, en, rid, metric, options))
    return;
  lsa.sn = get_seqnum(en);

  body = originate_sum_rt_lsa_body(po, &lsa.length, rid, metric, options);
  lsasum_calculate(&lsa, body);
  lsa_install_new(po, &lsa, dom, body);
  ospf_lsupd_flood(po, NULL, NULL, &lsa, dom, 1);
}

void
flush_sum_lsa(struct ospf_area *oa, struct fib_node *fn, int type)
{
  struct proto_ospf *po = oa->po;
  struct ospf_lsa_header lsa;
  struct top_hash_entry *en;
  u32 dom = oa->areaid;

  lsa.rt = po->router_id;
  if (type == ORT_NET)
    {
      lsa.id = fibnode_to_lsaid(po, fn);
      lsa.type_raw = LSA_T_SUM_NET;
    }
  else
    {
      /* In OSPFv3, LSA ID is meaningless, but we still use Router ID of ASBR */
      lsa.id = ipa_to_rid(fn->prefix);
      lsa.type_raw = LSA_T_SUM_RT;
    }

  en = ospf_hash_find_header(po->gr, dom, &lsa);
  if (en)
    {
      OSPF_TRACE(D_EVENTS, "Flushing summary-LSA (id=%R, type=%d)",
		 en->lsa.id, en->lsa.type_raw);

      if ((type == ORT_NET) && (check_sum_net_lsa(po, en, fn, 0) < 0))
	return;

      struct ospf_lsa_sum *sum = en->lsa_body;
      en->lsa.age = LSA_MAXAGE;
      en->lsa.sn = LSA_MAXSEQNO;
      lsasum_calculate(&en->lsa, sum);
      ospf_lsupd_flood(po, NULL, NULL, &en->lsa, dom, 1);
      if (can_flush_lsa(po)) flush_lsa(en, po);
    }
}


/*
 *	AS-external-LSA and NSSA-LSA handling
 *	Type = LSA_T_EXT, LSA_T_NSSA
 */

static inline void *
originate_ext2_lsa_body(struct proto_ospf *po, u16 *length, struct fib_node *fn,
			u32 metric, ip_addr fwaddr, u32 tag)
{
  struct ospf_lsa_ext2 *ext = mb_alloc(po->proto.pool, sizeof(struct ospf_lsa_ext2));
  *length = sizeof(struct ospf_lsa_header) + sizeof(struct ospf_lsa_ext2);

  ext->metric = metric; 
  ext->netmask = ip4_mkmask(fn->pxlen);
  ext->fwaddr = ipa_to_ip4(fwaddr);
  ext->tag = tag;

  return ext;
}

static inline void *
originate_ext3_lsa_body(struct proto_ospf *po, u16 *length, struct fib_node *fn,
			u32 metric, ip_addr fwaddr, u32 tag, int pbit)
{
  int bsize = sizeof(struct ospf_lsa_ext3)
    + IPV6_PREFIX_SPACE(fn->pxlen)
    + (ipa_nonzero(fwaddr) ? 16 : 0)
    + (tag ? 4 : 0);

  struct ospf_lsa_ext3 *ext = mb_alloc(po->proto.pool, bsize);
  *length = sizeof(struct ospf_lsa_header) + bsize;

  ext->metric = metric;

  u32 *buf = ext->rest;
  buf = put_ipv6_prefix(buf, fn->prefix, fn->pxlen, pbit ? OPT_PX_P : 0, 0);

  if (ipa_nonzero(fwaddr))
  {
    ext->metric |= LSA_EXT3_FBIT;
    buf = put_ipv6_addr(buf, fwaddr);
  }

  if (tag)
  {
    ext->metric |= LSA_EXT3_TBIT;
    *buf++ = tag;
  }

  return ext;
}

static inline void *
originate_ext_lsa_body(struct proto_ospf *po, u16 *length, struct fib_node *fn,
		       u32 metric, ip_addr fwaddr, u32 tag, int pbit)
{
  return ospf_is_v2(po) ?
    originate_ext2_lsa_body(po, length, fn, metric, fwaddr, tag) :
    originate_ext3_lsa_body(po, length, fn, metric, fwaddr, tag, pbit);
}


/*
 * check_ext_lsa() combines functions of check_*_lsaid_collision() and
 * check_*_lsa_same(). 'en' is existing ext LSA, and rest parameters
 * are parameters of new ext route.  Function returns -1 if there is
 * LSAID collision, returns 1 if the existing LSA is the same and
 * returns 0 otherwise (in that case, we need to originate a new LSA).
 *
 * Really, checking for the same parameters is not as important as in
 * summary LSA origination, because in most cases the duplicate
 * external route propagation would be stopped by the nest. But there
 * are still some cases (route reload, the same route propagated through
 * different protocol) so it is also done here.
 */

static inline int
check_ext2_lsa(struct top_hash_entry *en, struct fib_node *fn, u32 metric, ip_addr fwaddr, u32 tag)
{
  struct ospf_lsa_ext2 *ext = en->lsa_body;

  /* LSAID collision */
  if  (fn->pxlen != ip4_masklen(ext->netmask))
    return -1;

  return (en->lsa.sn != LSA_MAXSEQNO) && (ext->metric == metric) &&
    (ext->tag == tag) && ip4_equal(ext->fwaddr, ipa_to_ip4(fwaddr));
}

static inline int
check_ext3_lsa(struct top_hash_entry *en, struct fib_node *fn, u32 metric, ip_addr fwaddr, u32 tag)
{
  struct ospf_lsa_ext3 *ext = en->lsa_body;
  ip_addr prefix;
  int pxlen;
  u8 pxopts;
  u16 rest;

  u32 *buf = lsa_get_ipv6_prefix(ext->rest, &prefix, &pxlen, &pxopts, &rest);

  /* LSAID collision */
  if ((fn->pxlen != pxlen) || !ipa_equal(fn->prefix, prefix))
    return -1;

  if (en->lsa.sn == LSA_MAXSEQNO)
    return 0;

  u32 rt_metric = ext->metric & METRIC_MASK;
  ip_addr rt_fwaddr = IPA_NONE;
  u32 rt_tag = 0;

  if (ext->metric & LSA_EXT3_FBIT)
    buf = lsa_get_ipv6_addr(buf, &rt_fwaddr);

  if (ext->metric & LSA_EXT3_TBIT)
    rt_tag = *buf++;

  return (rt_metric == metric) && ipa_equal(rt_fwaddr, fwaddr) && (rt_tag == tag);
}

static int
check_ext_lsa(struct proto_ospf *po, struct top_hash_entry *en, struct fib_node *fn,
	      u32 metric, ip_addr fwaddr, u32 tag)
{
  int rv = ospf_is_v2(po) ?
    check_ext2_lsa(en, fn, metric, fwaddr, tag) :
    check_ext3_lsa(en, fn, metric, fwaddr, tag);

  if (rv < 0)
    log(L_ERR "%s: LSAID collision for %I/%d", po->proto.name, fn->prefix, fn->pxlen);

  return rv;
}


static inline ip_addr
find_surrogate_fwaddr(struct ospf_area *oa)
{
  struct proto_ospf *po = oa->po;
  struct ospf_iface *ifa;
  struct ifa *a, *cur_addr = NULL;
  int np, cur_np = 0;

  WALK_LIST(ifa, po->iface_list)
  {
    if ((ifa->oa != oa) ||
	(ifa->type == OSPF_IT_VLINK))
      continue;

    if (ospf_is_v2(po))
    {
      a = ifa->addr;
      if (a->flags & IA_PEER)
	continue;

      np = ((a->flags & IA_HOST) || ifa->stub) ? 2 : 1;
      if (np > cur_np)
      {
	cur_addr = a;
	cur_np = np;
      }
    }
    else /* OSPFv3 */
    {
      WALK_LIST(a, ifa->iface->addrs)
      {
	if ((a->flags & IA_SECONDARY) ||
	    (a->flags & IA_PEER) ||
	    (a->scope <= SCOPE_LINK))
	  continue;

	np = ((a->flags & IA_HOST) || ifa->stub) ? 2 : 1;
	if (np > cur_np)
	{
	  cur_addr = a;
	  cur_np = np;
	}
      }
    }
  }

  return cur_addr ? cur_addr->ip : IPA_NONE;
}


/**
 * originate_ext_lsa - new route received from nest and filters
 * @oa: ospf_area for which LSA is originated
 * @fn: network prefix and mask
 * @src: the source of origination of the LSA (EXT_EXPORT/EXT_NSSA)
 * @metric: the metric of a route (possibly with appropriate E-bit)
 * @fwaddr: the forwarding address
 * @tag: the route tag
 * @pbit: P-bit for NSSA LSAs, ignored for external LSAs
 *
 * If I receive a message that new route is installed, I try to originate an
 * external LSA. If @oa is an NSSA area, NSSA-LSA is originated instead.
 * @oa should not be a stub area. @src does not specify whether the LSA
 * is external or NSSA, but it specifies the source of origination - 
 * the export from ospf_rt_notify(), or the NSSA-EXT translation.
 *
 * The function also sets flag ebit. If it's the first time, the new router lsa
 * origination is necessary.
 */
void
originate_ext_lsa(struct ospf_area *oa, struct fib_node *fn, int src,
		  u32 metric, ip_addr fwaddr, u32 tag, int pbit)
{
  struct proto_ospf *po = oa->po;
  struct proto *p = &po->proto;
  struct ospf_lsa_header lsa;
  struct top_hash_entry *en;
  int nssa = oa_is_nssa(oa);
  u32 dom = nssa ? oa->areaid : 0;
  void *body;

  OSPF_TRACE(D_EVENTS, "Originating %s-LSA for %I/%d",
	     nssa ? "NSSA" : "AS-external", fn->prefix, fn->pxlen);

  lsa.age = 0;
  lsa.type_raw = nssa ? LSA_T_NSSA : LSA_T_EXT;
  lsa.id = fibnode_to_lsaid(po, fn);
  lsa.rt = po->router_id;
  lsa_fix_options(po, &lsa, nssa ? (pbit ? OPT_P : 0) : OPT_E);

  if (nssa && pbit && ipa_zero(fwaddr))
  {
    /* NSSA-LSA with P-bit set must have non-zero forwarding address */

    fwaddr = find_surrogate_fwaddr(oa);
    if (ipa_zero(fwaddr))
    {
      log(L_ERR "%s: Cannot find forwarding address for NSSA-LSA %I/%d",
	  p->name, fn->prefix, fn->pxlen);
      return;
    }
  }

  en = ospf_hash_find_header(po->gr, dom, &lsa);
  if (en && check_ext_lsa(po, en, fn, metric, fwaddr, tag))
    return;
  lsa.sn = get_seqnum(en);

  body = originate_ext_lsa_body(po, &lsa.length, fn, metric, fwaddr, tag, pbit);
  lsasum_calculate(&lsa, body);

  if (src)
  {
    fn->flags &= ~OSPF_RT_SRC;
    fn->flags |= src;
  }

  lsa_install_new(po, &lsa, dom, body);
  ospf_lsupd_flood(po, NULL, NULL, &lsa, dom, 1);

  if (po->ebit == 0)
  {
    po->ebit = 1;
    WALK_LIST(oa, po->area_list)
    {
      schedule_rt_lsa(oa);
    }
  }
}

void
flush_ext_lsa(struct ospf_area *oa, struct fib_node *fn, int src, int nssa)
{
  struct proto_ospf *po = oa->po;
  struct proto *p = &po->proto;
  struct top_hash_entry *en;

  u32 dom = nssa ? oa->areaid : 0;
  u32 type = nssa ? LSA_T_NSSA : LSA_T_EXT;
  u32 lsaid = fibnode_to_lsaid(po, fn);

  en = ospf_hash_find(po->gr, dom, lsaid, po->router_id, type);
  if (en)
    {
      OSPF_TRACE(D_EVENTS, "Flushing %s-LSA for %I/%d",
		 nssa ? "NSSA" : "AS-external", fn->prefix, fn->pxlen);

      if (check_ext_lsa(po, en, fn, 0, IPA_NONE, 0) < 0)
	{
	  log(L_ERR "%s: LSAID collision for %I/%d",
	      p->name, fn->prefix, fn->pxlen);
	  return;
	}

      /* Clean up source bits */
      if (src) // XXXX ???
	fn->flags &= ~OSPF_RT_SRC;
      ospf_lsupd_flush_nlsa(po, en);
    }
}


/*
 *	Link-LSA handling (assume OSPFv3)
 *	Type = LSA_T_LINK
 */

static void *
originate_link_lsa_body(struct ospf_iface *ifa, u16 *length)
{
  struct proto_ospf *po = ifa->oa->po;
  struct ospf_lsa_link *ll;
  int i = 0;
  u8 flags;

  ASSERT(po->lsab_used == 0);
  ll = lsab_allocz(po, sizeof(struct ospf_lsa_link));
  ll->options = ifa->oa->options | (ifa->priority << 24);
  ll->lladdr = ifa->addr->ip;
  ll = NULL; /* buffer might be reallocated later */

  struct ifa *a;
  WALK_LIST(a, ifa->iface->addrs)
    {
      if ((a->flags & IA_SECONDARY) ||
	  (a->scope < SCOPE_SITE))
	continue;

      flags = (a->pxlen < MAX_PREFIX_LENGTH) ? 0 : OPT_PX_LA;
      put_ipv6_prefix(lsab_alloc(po, IPV6_PREFIX_SPACE(a->pxlen)),
		      a->ip, a->pxlen, flags, 0);
      i++;
    }

  ll = po->lsab;
  ll->pxcount = i;
  *length = po->lsab_used + sizeof(struct ospf_lsa_header);
  return lsab_flush(po);
}

void
originate_link_lsa(struct ospf_iface *ifa)
{
  struct proto_ospf *po = ifa->oa->po;
  struct ospf_lsa_header lsa;
  u32 dom = ifa->iface_id;
  void *body;

  /* FIXME check for vlink and skip that? */
  OSPF_TRACE(D_EVENTS, "Originating link-LSA for iface %s", ifa->iface->name);

  lsa.age = 0;
  lsa.type_raw = LSA_T_LINK;
  lsa.id = ifa->iface_id;
  lsa.rt = po->router_id;
  lsa.sn = get_seqnum(ifa->link_lsa);

  body = originate_link_lsa_body(ifa, &lsa.length);
  lsasum_calculate(&lsa, body);
  ifa->link_lsa = lsa_install_new(po, &lsa, dom, body);
  ospf_lsupd_flood(po, NULL, NULL, &lsa, dom, 1);

  /* Just to be sure to not forget on our link LSA */
  if (ifa->state == OSPF_IS_DR)
    schedule_net_lsa(ifa);
}

void
update_link_lsa(struct ospf_iface *ifa)
{
  if (ifa->link_lsa && ((ifa->link_lsa->inst_t + MINLSINTERVAL) > now))
    return;
  /*
   * It's too early to originate new link LSA. We will
   * try to do it next tick
   */
  originate_link_lsa(ifa);
  ifa->origlink = 0;
}


/*
 *	Prefix-Rt-LSA handling (assume OSPFv3)
 *	Type = LSA_T_PREFIX, referred type = LSA_T_RT
 */

static inline void
lsa_put_prefix(struct proto_ospf *po, ip_addr prefix, u32 pxlen, u32 cost)
{
  put_ipv6_prefix(lsab_alloc(po, IPV6_PREFIX_SPACE(pxlen)), prefix, pxlen,
		  (pxlen < MAX_PREFIX_LENGTH) ? 0 : OPT_PX_LA, cost);
}

static void *
originate_prefix_rt_lsa_body(struct ospf_area *oa, u16 *length)
{
  struct proto_ospf *po = oa->po;
  struct ospf_config *cf = (struct ospf_config *) (po->proto.cf);
  struct ospf_iface *ifa;
  struct ospf_lsa_prefix *lp;
  int host_addr = 0;
  int net_lsa;
  int i = 0;

  ASSERT(po->lsab_used == 0);
  lp = lsab_allocz(po, sizeof(struct ospf_lsa_prefix));
  lp->ref_type = LSA_T_RT;
  lp->ref_id = 0;
  lp->ref_rt = po->router_id;
  lp = NULL; /* buffer might be reallocated later */

  WALK_LIST(ifa, po->iface_list)
  {
    if ((ifa->oa != oa) || (ifa->type == OSPF_IT_VLINK) || (ifa->state == OSPF_IS_DOWN))
      continue;

    ifa->px_pos_beg = i;

    if ((ifa->type == OSPF_IT_BCAST) ||
	(ifa->type == OSPF_IT_NBMA))
      net_lsa = bcast_net_active(ifa);
    else
      net_lsa = 0;

    struct ifa *a;
    WALK_LIST(a, ifa->iface->addrs)
      {
	if ((a->flags & IA_SECONDARY) ||
	    (a->flags & IA_PEER) ||
	    (a->scope <= SCOPE_LINK))
	  continue;

	if (((a->pxlen < MAX_PREFIX_LENGTH) && net_lsa) ||
	    configured_stubnet(oa, a))
	  continue;

	if ((a->flags & IA_HOST) ||
	    (ifa->state == OSPF_IS_LOOP) ||
	    (ifa->type == OSPF_IT_PTMP))
	{
	  lsa_put_prefix(po, a->ip, MAX_PREFIX_LENGTH, 0);
	  host_addr = 1;
	}
	else
	  lsa_put_prefix(po, a->prefix, a->pxlen, ifa->cost);
	i++;
      }

    ifa->px_pos_end = i;
  }

  struct ospf_stubnet_config *sn;
  if (oa->ac)
    WALK_LIST(sn, oa->ac->stubnet_list)
      if (!sn->hidden)
      {
	lsa_put_prefix(po, sn->px.addr, sn->px.len, sn->cost);
	if (sn->px.len == MAX_PREFIX_LENGTH)
	  host_addr = 1;
	i++;
      }

  /* If there are some configured vlinks, find some global address
     (even from another area), which will be used as a vlink endpoint. */
  if (!EMPTY_LIST(cf->vlink_list) && !host_addr)
  {
    WALK_LIST(ifa, po->iface_list)
    {
      if ((ifa->type == OSPF_IT_VLINK) || (ifa->state == OSPF_IS_DOWN))
	continue;

      struct ifa *a;
      WALK_LIST(a, ifa->iface->addrs)
      {
	if ((a->flags & IA_SECONDARY) || (a->scope <= SCOPE_LINK))
	  continue;

	/* Found some IP */
	lsa_put_prefix(po, a->ip, MAX_PREFIX_LENGTH, 0);
	i++;
	goto done;
      }
    }
  }

 done:
  lp = po->lsab;
  lp->pxcount = i;
  *length = po->lsab_used + sizeof(struct ospf_lsa_header);
  return lsab_flush(po);
}

void
originate_prefix_rt_lsa(struct ospf_area *oa)
{
  struct proto_ospf *po = oa->po;
  struct ospf_lsa_header lsa;
  u32 dom = oa->areaid;
  void *body;

  OSPF_TRACE(D_EVENTS, "Originating router prefix-LSA for area %R", oa->areaid);

  lsa.age = 0;
  lsa.type_raw = LSA_T_PREFIX;
  lsa.id = 0;
  lsa.rt = po->router_id;
  lsa.sn = get_seqnum(oa->pxr_lsa);

  body = originate_prefix_rt_lsa_body(oa, &lsa.length);
  lsasum_calculate(&lsa, body);
  oa->pxr_lsa = lsa_install_new(po, &lsa, dom, body);
  ospf_lsupd_flood(po, NULL, NULL, &lsa, dom, 1);
}


/*
 *	Prefix-Net-LSA handling (assume OSPFv3)
 *	Type = LSA_T_PREFIX, referred type = LSA_T_NET
 */

static inline int
prefix_space(u32 *buf)
{
  int pxl = *buf >> 24;
  return IPV6_PREFIX_SPACE(pxl);
}

static inline int
prefix_same(u32 *b1, u32 *b2)
{
  int pxl1 = *b1 >> 24;
  int pxl2 = *b2 >> 24;
  int pxs, i;
  
  if (pxl1 != pxl2)
    return 0;

  pxs = IPV6_PREFIX_WORDS(pxl1);
  for (i = 1; i < pxs; i++)
    if (b1[i] != b2[i])
      return 0;

  return 1;
}

static inline u32 *
prefix_advance(u32 *buf)
{
  int pxl = *buf >> 24;
  return buf + IPV6_PREFIX_WORDS(pxl);
}

/* FIXME eliminate items with LA bit set? see 4.4.3.9 */
static void
add_prefix(struct proto_ospf *po, u32 *px, int offset, int *pxc)
{
  u32 *pxl = lsab_offset(po, offset);
  int i;
  for (i = 0; i < *pxc; pxl = prefix_advance(pxl), i++)
    if (prefix_same(px, pxl))
    {
      /* Options should be logically OR'ed together */
      *pxl |= (*px & 0x00FF0000);
      return;
    }

  ASSERT(pxl == lsab_end(po));

  int pxspace = prefix_space(px);
  pxl = lsab_alloc(po, pxspace);
  memcpy(pxl, px, pxspace);
  *pxl &= 0xFFFF0000;	/* Set metric to zero */
  (*pxc)++;
}

static void
add_link_lsa(struct proto_ospf *po, struct top_hash_entry *en, int offset, int *pxc)
{
  struct ospf_lsa_link *ll = en->lsa_body;
  u32 *pxb = ll->rest;
  int j;

  for (j = 0; j < ll->pxcount; pxb = prefix_advance(pxb), j++)
  {
    u8 pxlen = (pxb[0] >> 24);
    u8 pxopts = (pxb[0] >> 16);

    /* Skip NU or LA prefixes */
    if (pxopts & (OPT_PX_NU | OPT_PX_LA))
      continue;

    /* Skip link-local prefixes */
    if ((pxlen >= 10) && ((pxb[1] & 0xffc00000) == 0xfe800000))
      continue;

    add_prefix(po, pxb, offset, pxc);
  }
}


static void *
originate_prefix_net_lsa_body(struct ospf_iface *ifa, u16 *length)
{
  struct proto_ospf *po = ifa->oa->po;
  struct ospf_lsa_prefix *lp;
  struct ospf_neighbor *n;
  struct top_hash_entry *en;
  int pxc, offset;

  ASSERT(po->lsab_used == 0);
  lp = lsab_allocz(po, sizeof(struct ospf_lsa_prefix));
  lp->ref_type = LSA_T_NET;
  lp->ref_id = ifa->net_lsa->lsa.id;
  lp->ref_rt = po->router_id;
  lp = NULL; /* buffer might be reallocated later */

  pxc = 0;
  offset = po->lsab_used;

  /* Find all Link LSAs associated with the link and merge their prefixes */
  if (ifa->link_lsa)
    add_link_lsa(po, ifa->link_lsa, offset, &pxc);

  WALK_LIST(n, ifa->neigh_list)
    if ((n->state == NEIGHBOR_FULL) &&
      	(en = ospf_hash_find(po->gr, ifa->iface_id, n->iface_id, n->rid, LSA_T_LINK)))
      add_link_lsa(po, en, offset, &pxc);

  lp = po->lsab;
  lp->pxcount = pxc;
  *length = po->lsab_used + sizeof(struct ospf_lsa_header);
  return lsab_flush(po);
}

void
originate_prefix_net_lsa(struct ospf_iface *ifa)
{
  struct proto_ospf *po = ifa->oa->po;
  struct ospf_lsa_header lsa;
  u32 dom = ifa->oa->areaid;
  void *body;

  OSPF_TRACE(D_EVENTS, "Originating network prefix-LSA for iface %s",
	     ifa->iface->name);

  lsa.age = 0;
  lsa.type_raw = LSA_T_PREFIX;
  lsa.id = ifa->iface_id;
  lsa.rt = po->router_id;
  lsa.sn = get_seqnum(ifa->pxn_lsa);

  body = originate_prefix_net_lsa_body(ifa, &lsa.length);
  lsasum_calculate(&lsa, body);
  ifa->pxn_lsa = lsa_install_new(po, &lsa, dom, body);
  ospf_lsupd_flood(po, NULL, NULL, &lsa, dom, 1);
}

void
flush_prefix_net_lsa(struct ospf_iface *ifa)
{
  struct proto_ospf *po = ifa->oa->po;
  struct top_hash_entry *en = ifa->pxn_lsa;
  u32 dom = ifa->oa->areaid;

  if (en == NULL)
    return;

  OSPF_TRACE(D_EVENTS, "Flushing network prefix-LSA for iface %s",
	     ifa->iface->name);

  en->lsa.sn += 1;
  en->lsa.age = LSA_MAXAGE;
  lsasum_calculate(&en->lsa, en->lsa_body);
  ospf_lsupd_flood(po, NULL, NULL, &en->lsa, dom, 0);
  flush_lsa(en, po);
  ifa->pxn_lsa = NULL;
}


static void
ospf_top_ht_alloc(struct top_graph *f)
{
  f->hash_size = 1 << f->hash_order;
  f->hash_mask = f->hash_size - 1;
  if (f->hash_order > HASH_HI_MAX - HASH_HI_STEP)
    f->hash_entries_max = ~0;
  else
    f->hash_entries_max = f->hash_size HASH_HI_MARK;
  if (f->hash_order < HASH_LO_MIN + HASH_LO_STEP)
    f->hash_entries_min = 0;
  else
    f->hash_entries_min = f->hash_size HASH_LO_MARK;
  DBG("Allocating OSPF hash of order %d: %d hash_entries, %d low, %d high\n",
      f->hash_order, f->hash_size, f->hash_entries_min, f->hash_entries_max);
  f->hash_table =
    mb_alloc(f->pool, f->hash_size * sizeof(struct top_hash_entry *));
  bzero(f->hash_table, f->hash_size * sizeof(struct top_hash_entry *));
}

static inline void
ospf_top_ht_free(struct top_hash_entry **h)
{
  mb_free(h);
}

static inline u32
ospf_top_hash_u32(u32 a)
{
  /* Shamelessly stolen from IP address hashing in ipv4.h */
  a ^= a >> 16;
  a ^= a << 10;
  return a;
}

static unsigned
ospf_top_hash(struct top_graph *f, u32 domain, u32 lsaid, u32 rtrid, u32 type)
{
  /* In OSPFv2, we don't know Router ID when looking for network LSAs.
     In OSPFv3, we don't know LSA ID when looking for router LSAs.
     In both cases, there is (usually) just one (or small number)
     appropriate LSA, so we just clear unknown part of key. */

  return (((f->ospf2 && (type == LSA_T_NET)) ? 0 : ospf_top_hash_u32(rtrid)) +
	  ((!f->ospf2 && (type == LSA_T_RT)) ? 0 : ospf_top_hash_u32(lsaid)) +
	  type + domain) & f->hash_mask;

  /*
  return (ospf_top_hash_u32(lsaid) + ospf_top_hash_u32(rtrid) +
	  type + areaid) & f->hash_mask;
  */
}

/**
 * ospf_top_new - allocated new topology database
 * @p: current instance of ospf
 *
 * this dynamically hashed structure is often used for keeping lsas. mainly
 * its used in @ospf_area structure.
 */
struct top_graph *
ospf_top_new(pool *pool)
{
  struct top_graph *f;

  f = mb_allocz(pool, sizeof(struct top_graph));
  f->pool = pool;
  f->hash_slab = sl_new(f->pool, sizeof(struct top_hash_entry));
  f->hash_order = HASH_DEF_ORDER;
  ospf_top_ht_alloc(f);
  f->hash_entries = 0;
  f->hash_entries_min = 0;
  return f;
}

void
ospf_top_free(struct top_graph *f)
{
  rfree(f->hash_slab);
  ospf_top_ht_free(f->hash_table);
  mb_free(f);
}

static void
ospf_top_rehash(struct top_graph *f, int step)
{
  unsigned int oldn, oldh;
  struct top_hash_entry **n, **oldt, **newt, *e, *x;

  oldn = f->hash_size;
  oldt = f->hash_table;
  DBG("re-hashing topology hash from order %d to %d\n", f->hash_order,
      f->hash_order + step);
  f->hash_order += step;
  ospf_top_ht_alloc(f);
  newt = f->hash_table;

  for (oldh = 0; oldh < oldn; oldh++)
  {
    e = oldt[oldh];
    while (e)
    {
      x = e->next;
      n = newt + ospf_top_hash(f, e->domain, e->lsa.id, e->lsa.rt, e->lsa_type);
      e->next = *n;
      *n = e;
      e = x;
    }
  }
  ospf_top_ht_free(oldt);
}

struct top_hash_entry *
ospf_hash_find_header(struct top_graph *f, u32 domain, struct ospf_lsa_header *h)
{
  return ospf_hash_find(f, domain, h->id, h->rt, h->type);
}

struct top_hash_entry *
ospf_hash_get_header(struct top_graph *f, u32 domain, struct ospf_lsa_header *h)
{
  return ospf_hash_get(f, domain, h->id, h->rt, h->type);
}

struct top_hash_entry *
ospf_hash_find(struct top_graph *f, u32 domain, u32 lsa, u32 rtr, u32 type)
{
  struct top_hash_entry *e;
  e = f->hash_table[ospf_top_hash(f, domain, lsa, rtr, type)];

  while (e && (e->lsa.id != lsa || e->lsa.rt != rtr ||
	       e->lsa_type != type || e->domain != domain))
    e = e->next;

  return e;
}

/* In OSPFv2, lsa.id is the same as lsa.rt for router LSA. In OSPFv3, we don't know
   lsa.id when looking for router LSAs. We return matching LSA with smallest lsa.id. */
struct top_hash_entry *
ospf_hash_find_rt(struct top_graph *f, u32 domain, u32 rtr)
{
  struct top_hash_entry *rv = NULL;
  struct top_hash_entry *e;
  /* We can put rtr for lsa.id to hash fn, it is ignored in OSPFv3 */
  e = f->hash_table[ospf_top_hash(f, domain, rtr, rtr, LSA_T_RT)];

  while (e)
  {
    if (e->lsa.rt == rtr && e->lsa_type == LSA_T_RT && e->domain == domain)
    {
      if (f->ospf2 && (e->lsa.id == rtr))
	return e;
      if (!f->ospf2 && (!rv || e->lsa.id < rv->lsa.id))
	rv = e;
    }
    e = e->next;
  }

  return rv;
}

static inline struct top_hash_entry *
find_matching_rt3(struct top_hash_entry *e, u32 domain, u32 rtr)
{
  while (e && (e->lsa.rt != rtr || e->lsa_type != LSA_T_RT || e->domain != domain))
    e = e->next;
  return e;
}

struct top_hash_entry *
ospf_hash_find_rt3_first(struct top_graph *f, u32 domain, u32 rtr)
{
  struct top_hash_entry *e;
  e = f->hash_table[ospf_top_hash(f, domain, 0, rtr, LSA_T_RT)];
  return find_matching_rt3(e, domain, rtr);
}

struct top_hash_entry *
ospf_hash_find_rt3_next(struct top_hash_entry *e)
{
  return find_matching_rt3(e->next, e->domain, e->lsa.rt);
}

/* In OSPFv2, we don't know Router ID when looking for network LSAs.
   There should be just one, so we find any match. */
struct top_hash_entry *
ospf_hash_find_net2(struct top_graph *f, u32 domain, u32 id)
{
  struct top_hash_entry *e;
  e = f->hash_table[ospf_top_hash(f, domain, id, 0, LSA_T_NET)];

  while (e && (e->lsa.id != id || e->lsa_type != LSA_T_NET || e->domain != domain))
    e = e->next;

  return e;
}


struct top_hash_entry *
ospf_hash_get(struct top_graph *f, u32 domain, u32 lsa, u32 rtr, u32 type)
{
  struct top_hash_entry **ee;
  struct top_hash_entry *e;

  ee = f->hash_table + ospf_top_hash(f, domain, lsa, rtr, type);
  e = *ee;

  while (e && (e->lsa.id != lsa || e->lsa.rt != rtr || 
	       e->lsa_type != type || e->domain != domain))
    e = e->next;

  if (e)
    return e;

  e = sl_alloc(f->hash_slab);
  e->color = OUTSPF;
  e->dist = LSINFINITY;
  e->nhs = NULL;
  e->lb = IPA_NONE;
  e->lsa.id = lsa;
  e->lsa.rt = rtr;
  e->lsa.type = type; 
  e->lsa_body = NULL;
  e->lsa_type = type;
  e->domain = domain;
  e->next = *ee;
  *ee = e;
  if (f->hash_entries++ > f->hash_entries_max)
    ospf_top_rehash(f, HASH_HI_STEP);
  return e;
}

void
ospf_hash_delete(struct top_graph *f, struct top_hash_entry *e)
{
  struct top_hash_entry **ee = f->hash_table + 
    ospf_top_hash(f, e->domain, e->lsa.id, e->lsa.rt, e->lsa_type);

  while (*ee)
  {
    if (*ee == e)
    {
      *ee = e->next;
      sl_free(f->hash_slab, e);
      if (f->hash_entries-- < f->hash_entries_min)
	ospf_top_rehash(f, -HASH_LO_STEP);
      return;
    }
    ee = &((*ee)->next);
  }
  bug("ospf_hash_delete() called for invalid node");
}

/*
static void
ospf_dump_lsa(struct top_hash_entry *he, struct proto *p)
{

  struct ospf_lsa_rt *rt = NULL;
  struct ospf_lsa_rt_link *rr = NULL;
  struct ospf_lsa_net *ln = NULL;
  u32 *rts = NULL;
  u32 i, max;

  OSPF_TRACE(D_EVENTS, "- %1x %-1R %-1R %4u 0x%08x 0x%04x %-1R",
	     he->lsa.type, he->lsa.id, he->lsa.rt, he->lsa.age, he->lsa.sn,
	     he->lsa.checksum, he->domain);


  switch (he->lsa.type)
    {
    case LSA_T_RT:
      rt = he->lsa_body;
      rr = (struct ospf_lsa_rt_link *) (rt + 1);

      for (i = 0; i < lsa_rt_items(&he->lsa); i++)
        OSPF_TRACE(D_EVENTS, "  - %1x %-1R %-1R %5u",
		   rr[i].type, rr[i].id, rr[i].data, rr[i].metric);
      break;

    case LSA_T_NET:
      ln = he->lsa_body;
      rts = (u32 *) (ln + 1);

      for (i = 0; i < lsa_net_items(&he->lsa); i++)
        OSPF_TRACE(D_EVENTS, "  - %-1R", rts[i]);
      break;

    default:
      break;
    }
}

void
ospf_top_dump(struct top_graph *f, struct proto *p)
{
  unsigned int i;
  OSPF_TRACE(D_EVENTS, "Hash entries: %d", f->hash_entries);

  for (i = 0; i < f->hash_size; i++)
  {
    struct top_hash_entry *e;
    for (e = f->hash_table[i]; e != NULL; e = e->next)
      ospf_dump_lsa(e, p);
  }
}
*/

/* This is very inefficient, please don't call it often */

/* I should also test for every LSA if it's in some link state
 * retransmission list for every neighbor. I will not test it.
 * It could happen that I'll receive some strange ls ack's.
 */

int
can_flush_lsa(struct proto_ospf *po)
{
  struct ospf_iface *ifa;
  struct ospf_neighbor *n;

  WALK_LIST(ifa, po->iface_list)
  {
    WALK_LIST(n, ifa->neigh_list)
    {
      if ((n->state == NEIGHBOR_EXCHANGE) || (n->state == NEIGHBOR_LOADING))
        return 0;

      break;
    }
  }

  return 1;
}<|MERGE_RESOLUTION|>--- conflicted
+++ resolved
@@ -262,14 +262,6 @@
 	WALK_LIST(neigh, ifa->neigh_list)
 	  if (neigh->state == NEIGHBOR_FULL)
 	  {
-<<<<<<< HEAD
-	    u32 data = (ifa->addr->flags & IA_PEER) ? ifa->iface_id : ipa_to_u32(ifa->addr->ip);
-	    add_rt2_lsa_link(po, LSART_PTP, neigh->rid, data, ifa->cost);
-=======
-	    ln = lsab_alloc(po, sizeof(struct ospf_lsa_rt_link));
-	    ln->type = LSART_PTP;
-	    ln->id = neigh->rid;
-
 	    /*
 	     * ln->data should be ifa->iface_id in case of no/ptp
 	     * address (ifa->addr->flags & IA_PEER) on PTP link (see
@@ -278,11 +270,7 @@
 	     * compatibility with some broken implementations that use
 	     * this address as a next-hop.
 	     */
-	    ln->data = ipa_to_u32(ifa->addr->ip);
-
-	    ln->metric = ifa->cost;
-	    ln->padding = 0;
->>>>>>> c93c0208
+	    add_rt2_lsa_link(po, LSART_PTP, neigh->rid, ipa_to_u32(ifa->addr->ip), ifa->cost);
 	    i++;
 	  }
 	break;
