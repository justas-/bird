--- conflicted
+++ resolved
@@ -555,32 +555,18 @@
 	  continue;
 	}
 
-<<<<<<< HEAD
-	lsatmp.age = LSA_MAXAGE;
-	lsatmp.sn = LSA_MAXSEQNO;
-	lsa->age = htons(LSA_MAXAGE);
-	lsa->sn = htonl(LSA_MAXSEQNO);
-	OSPF_TRACE(D_EVENTS, "Premature aging self originated LSA.");
-	OSPF_TRACE(D_EVENTS, "Type: %04x, Id: %R, Rt: %R",
+	OSPF_TRACE(D_EVENTS, "Received old self-originated LSA (Type: %04x, Id: %R, Rt: %R)",
 		   lsatmp.type, lsatmp.id, lsatmp.rt);
-	lsasum_check(lsa, (lsa + 1));	/* It also calculates chsum! */
-	lsatmp.checksum = ntohs(lsa->checksum);
-	ospf_lsupd_flood(po, NULL, lsa, &lsatmp, domain, 0);
-	if (en = ospf_hash_find_header(po->gr, domain, &lsatmp))
-	{ /* FIXME verify hacks */
-	  ospf_lsupd_flood(po, NULL, NULL, &en->lsa, domain, 1);
-=======
-	OSPF_TRACE(D_EVENTS, "Received old self-originated LSA (Type: %04x, Id: %R, Rt: %R)", lsatmp.type, lsatmp.id, lsatmp.rt);
 
 	if (lsadb)
 	{
-	  OSPF_TRACE(D_EVENTS, "Reflooding new self-originated LSA with newer SN");
+	  OSPF_TRACE(D_EVENTS, "Reflooding new self-originated LSA with newer sequence number");
 	  lsadb->lsa.sn = lsatmp.sn + 1;
 	  lsadb->lsa.age = 0;
 	  lsadb->inst_t = now;
 	  lsadb->ini_age = 0;
 	  lsasum_calculate(&lsadb->lsa, lsadb->lsa_body);
-	  ospf_lsupd_flood(NULL, NULL, &lsadb->lsa, NULL, oa, 1);
+	  ospf_lsupd_flood(po, NULL, NULL, &lsadb->lsa, domain, 1);
 	}
 	else
 	{
@@ -591,8 +577,7 @@
 	  lsa->sn = htonl(LSA_MAXSEQNO);
 	  lsasum_check(lsa, (lsa + 1));	/* It also calculates chsum! */
 	  lsatmp.checksum = ntohs(lsa->checksum);
-	  ospf_lsupd_flood(NULL, lsa, &lsatmp, NULL, oa, 0);
->>>>>>> 8a7fb885
+	  ospf_lsupd_flood(po, NULL, lsa, &lsatmp, domain, 0);
 	}
 	continue;
       }
