--- conflicted
+++ resolved
@@ -989,12 +989,8 @@
 	  init_list(&buck->prefixes);
 	}
     }
-<<<<<<< HEAD
-  px = fib_get(&p->prefix_fib, FPREFIX(&n->n), n->n.pxlen);
-=======
   path_id = p->add_path_tx ? key->attrs->src->global_id : 0;
   px = bgp_get_prefix(p, n->n.prefix, n->n.pxlen, path_id);
->>>>>>> f48fa142
   if (px->bucket_node.next)
     {
       DBG("\tRemoving old entry.\n");
